--- conflicted
+++ resolved
@@ -1,18 +1,9 @@
-<<<<<<< HEAD
 ## Gazebo Common 4.x
 
 ## Gazebo Common 4.5.2 (2022-08-16)
 
 1. Fix deprecation warning from new `ffmpeg`
     * [Pull request #421](https://github.com/gazebosim/gz-common/pull/421)
-=======
-## Gazebo Common 3.x
-
-## Gazebo Common 3.14.2 (2022-08-16)
-
-1. Fix deprecation warning from new `ffmpeg`
-    * [Pull request #414](https://github.com/gazebosim/gz-common/pull/421)
->>>>>>> f55ef9cc
 
 1. Remove redundant namespace references
     * [Pull request #414](https://github.com/gazebosim/gz-common/pull/414)
@@ -26,12 +17,9 @@
 1. Ignition -> Gazebo
     * [Pull request #396](https://github.com/gazebosim/gz-common/pull/396)
 
-<<<<<<< HEAD
 1. Support absolute Win paths with forward slashes in `common::FindFile`
     * [Pull request #389](https://github.com/gazebosim/gz-common/pull/389)
 
-=======
->>>>>>> f55ef9cc
 1. Fix `FindSharedLibrary` for relative plugin paths
     * [Pull request #382](https://github.com/gazebosim/gz-common/pull/382)
 
@@ -40,7 +28,6 @@
 
 1. Synchronize console writes
     * [Pull request #227](https://github.com/gazebosim/gz-common/pull/227)
-<<<<<<< HEAD
 
 1. Profiler tutorial: viewing from Docker container
     * [Pull request #362](https://github.com/gazebosim/gz-common/pull/362)
@@ -249,9 +236,12 @@
    be found [here](https://en.wikipedia.org/wiki/Uniform_Resource_Identifier#Generic_syntax). This update also caused some formally valid syntax to become invalid, and some formally invalid syntax to become valid. See the migration guide.
     * [BitBucket pull request xxx](https://osrf-migration.github.io/ignition-gh-pages/#!/ignitionrobotics/ign-common/pull-requests/213)
 
-## Ignition Common 3.x
-=======
->>>>>>> f55ef9cc
+## Gazebo Common 3.x
+
+## Gazebo Common 3.14.2 (2022-08-16)
+
+1. Fix deprecation warning from new `ffmpeg`
+    * [Pull request #414](https://github.com/gazebosim/gz-common/pull/421)
 
 ## Ignition Common 3.14.1 (2022-06-01)
 
