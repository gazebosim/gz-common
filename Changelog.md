--- conflicted
+++ resolved
@@ -1,45 +1,6 @@
 ## Gazebo Common 4.x
 
-<<<<<<< HEAD
 ## Gazebo Common 4.7.0 (2023-05-17)
-=======
-## Gazebo Common 3.16.0 (2023-06-05)
-
-1. Include cstdint to build with GCC 13
-    * [Pull request #517](https://github.com/gazebosim/gz-common/pull/517)
-
-1. Fix missing cstdint header in latest gcc build
-    * [Pull request #513](https://github.com/gazebosim/gz-common/pull/513)
-
-1. Fix for ffmpeg v6
-    * [Pull request #497](https://github.com/gazebosim/gz-common/pull/497)
-
-1. Include cstring for memcpy
-    * [Pull request #501](https://github.com/gazebosim/gz-common/pull/501)
-
-1. Fixed MeshManager Singleton
-    * [Pull request #451](https://github.com/gazebosim/gz-common/pull/451)
-
-1. Rename COPYING to LICENSE
-    * [Pull request #494](https://github.com/gazebosim/gz-common/pull/494)
-
-1. Add marcoag as codeowner
-    * [Pull request #493](https://github.com/gazebosim/gz-common/pull/493)
-
-1. CI workflow: use checkout v3
-    * [Pull request #490](https://github.com/gazebosim/gz-common/pull/490)
-
-1. Improved coverage remotery
-    * [Pull request #467](https://github.com/gazebosim/gz-common/pull/467)
-
-1. Added BVH and STL loader tests
-    * [Pull request #466](https://github.com/gazebosim/gz-common/pull/466)
-
-1. Increased Image coverage
-    * [Pull request #465](https://github.com/gazebosim/gz-common/pull/465)
-
-## Gazebo Common 3.15.1 (2022-10-11)
->>>>>>> e899db54
 
 1. Forward Ports: 3 -> 4 (#506)
     * [Pull request #506](https://github.com/gazebosim/gz-common/pull/506)
@@ -330,6 +291,41 @@
     * [BitBucket pull request xxx](https://osrf-migration.github.io/ignition-gh-pages/#!/ignitionrobotics/ign-common/pull-requests/213)
 
 ## Gazebo Common 3.x
+
+## Gazebo Common 3.16.0 (2023-06-05)
+
+1. Include cstdint to build with GCC 13
+    * [Pull request #517](https://github.com/gazebosim/gz-common/pull/517)
+
+1. Fix missing cstdint header in latest gcc build
+    * [Pull request #513](https://github.com/gazebosim/gz-common/pull/513)
+
+1. Fix for ffmpeg v6
+    * [Pull request #497](https://github.com/gazebosim/gz-common/pull/497)
+
+1. Include cstring for memcpy
+    * [Pull request #501](https://github.com/gazebosim/gz-common/pull/501)
+
+1. Fixed MeshManager Singleton
+    * [Pull request #451](https://github.com/gazebosim/gz-common/pull/451)
+
+1. Rename COPYING to LICENSE
+    * [Pull request #494](https://github.com/gazebosim/gz-common/pull/494)
+
+1. Add marcoag as codeowner
+    * [Pull request #493](https://github.com/gazebosim/gz-common/pull/493)
+
+1. CI workflow: use checkout v3
+    * [Pull request #490](https://github.com/gazebosim/gz-common/pull/490)
+
+1. Improved coverage remotery
+    * [Pull request #467](https://github.com/gazebosim/gz-common/pull/467)
+
+1. Added BVH and STL loader tests
+    * [Pull request #466](https://github.com/gazebosim/gz-common/pull/466)
+
+1. Increased Image coverage
+    * [Pull request #465](https://github.com/gazebosim/gz-common/pull/465)
 
 ## Gazebo Common 3.15.1 (2022-10-11)
 
