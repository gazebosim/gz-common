## Ignition Common 3.x

## Ignition Common 3.X.X

<<<<<<< HEAD
1. Add Pbr Material class
    * [Pull request xxx](https://bitbucket.org/ignitionrobotics/ign-common/pull-request/xxx)
=======
1. Custom paths for file URIs (env var + URI)
    * [Pull request 210](https://bitbucket.org/ignitionrobotics/ign-common/pull-request/210)
>>>>>>> a0b84f83

1. Add function to get NodeAnimation
    * [Pull request 223](https://bitbucket.org/ignitionrobotics/ign-common/pull-request/223)

1. Add support for alpha based texture transparency.
    * [Pull request 221](https://bitbucket.org/ignitionrobotics/ign-common/pull-request/221)

1. `tiny_obj_loader`: set better diffuse value when `map_kD` is present and `Kd` is not specified.
    * [Pull request 216](https://bitbucket.org/ignitionrobotics/ign-common/pull-request/216)
    * [Pull request 217](https://bitbucket.org/ignitionrobotics/ign-common/pull-request/217)

1. ColladaLoader: load files with actors with multiple skeletons
    * [Pull request 215](https://bitbucket.org/ignitionrobotics/ign-common/pull-request/215)

1. Compute volume of mesh shapes with `Mesh::Volume` and `SubMesh::Volume`.
    * [Pull request 214](https://bitbucket.org/ignitionrobotics/ign-common/pull-requests/214)

1. Port Skeleton fixes from gazebo.
    * [Pull request 209](https://bitbucket.org/ignitionrobotics/ign-common/pull-request/209)

1. Port gazebo9 fix for ColladaLoader with multiple geometries
    * [Pull request 208](https://bitbucket.org/ignitionrobotics/ign-common/pull-request/208)

1. `SystemPaths::FindSharedLibrary`: return input if its is an absolute path to a file
    * [Pull request 206](https://bitbucket.org/ignitionrobotics/ign-common/pull-request/206)

1. Fix `Image::ConvertPixelFormat` for `BAYER_BGGR8`
    * [Pull request 211](https://bitbucket.org/ignitionrobotics/ign-common/pull-requests/211)

1. Support custom callbacks to find files on global interface
    * [Pull request 226](https://bitbucket.org/ignitionrobotics/ign-common/pull-request/226)

## Ignition Common 3.3.0 (2019-08-27)

1. skip GTSMeshUtils test on Windows due to issue #50
    * [Pull request 205](https://bitbucket.org/osrf/gazebo/pull-request/205)

1. Add bvh animation support for skeleton and TrajectoryInfo
    * [Pull request 197](https://bitbucket.org/osrf/gazebo/pull-request/197)

1. ColladaLoader: fix wrong node weights caused by buffer overflow bug
    * [Pull request 201](https://bitbucket.org/osrf/gazebo/pull-request/201)

1. Filesystem copy directory and parentpath
    * [Pull request 200](https://bitbucket.org/osrf/gazebo/pull-request/200)

## Ignition Common 3.2.0 (2019-08-07)

1. Allow ignLogInit to use an absolute path. Added a timeToIso that converts a given time to an ISO string. Some console timestamps were using `IGN_SYSTEM_TIME_NS()` and others `ignition::common::systemTimeISO()`. Switched all to use `ignition::common::systemTimeISO()`.
    * [Pull request 203](https://bitbucket.org/osrf/gazebo/pull-request/203)

1. Port ColladaLoader fix: use default value of 1 for stride parameter when unset.
    * [Pull request 196](https://bitbucket.org/osrf/gazebo/pull-request/196)

## Ignition Common 3.1.0 (2019-05-17)

1. Image::PixelFormatType: append `BAYER_BGGR8` instead of replacing `BAYER_RGGR8`
    * [Pull request 192](https://bitbucket.org/ignitionrobotics/ign-common/pull-requests/192)

1. Use `std::tolower` with locale in lowercase helper function
    * [Pull request 190](https://bitbucket.org/ignitionrobotics/ign-common/pull-requests/190)

1. Profiler: give hint on osx to find frameworks so it doesn't find them inside Xcode
    * [Pull request 189](https://bitbucket.org/ignitionrobotics/ign-common/pull-requests/189)

1. Fix windows tests: SystemPathsFixture.FileSystemPaths and TimeTest.Sleep
    * [Pull request 188](https://bitbucket.org/ignitionrobotics/ign-common/pull-requests/188)

1. Filesystem functions to create unique paths
    * [Pull request 187](https://bitbucket.org/ignitionrobotics/ign-common/pull-requests/187)

1. Battery additions for LinearBatteryPlugin port to ign-gazebo
    * [Pull request 186](https://bitbucket.org/ignitionrobotics/ign-common/pull-requests/186)

1. Consolidate Console::log streams to reduce colored log size
    * [Pull request 185](https://bitbucket.org/ignitionrobotics/ign-common/pull-requests/185)
    * [Issue 47](https://bitbucket.org/ignitionrobotics/ign-common/issue/47)

1. Fix ColladaLoader to support mixamo models and fix skeleton animation loading
    * [Pull request 179](https://bitbucket.org/ignitionrobotics/ign-common/pull-requests/179)
    * [osrf/gazebo pull request 3071](https://bitbucket.org/osrf/gazebo/pull-requests/3071)

## Ignition Common 3.0.0 (2019-02-28)

1. Use ign-cmake2 and support Ubuntu Bionic (18.04).
    * [Pull request 131](https://bitbucket.org/ignitionrobotics/ign-common/pull-requests/131)

1. WorkerPool: allow user to set minimum number of worker threads.
    * [Pull request 151](https://bitbucket.org/ignitionrobotics/ign-common/pull-requests/151)

1. ColladaLoader fixes: setting multiple texcoord's, check for line breaks when using `split`
    * [Pull request 152](https://bitbucket.org/ignitionrobotics/ign-common/pull-requests/152)
    * [Pull request 157](https://bitbucket.org/ignitionrobotics/ign-common/pull-requests/157)

1. Event: replace `operator()` and `Signal()` explicit templates with variadic templates and perfect forwarding.
    * [Pull request 156](https://bitbucket.org/ignitionrobotics/ign-common/pull-requests/156)

1. Event: use second template argument to disambiguate events with matching signatures.
    * [Pull request 164](https://bitbucket.org/ignitionrobotics/ign-common/pull-requests/164)
    * [Pull request 166](https://bitbucket.org/ignitionrobotics/ign-common/pull-requests/166)

1. Add profiler using Remotery.
    * [Pull request 162](https://bitbucket.org/ignitionrobotics/ign-common/pull-requests/162)
    * [Pull request 169](https://bitbucket.org/ignitionrobotics/ign-common/pull-requests/169)

1. Added hash64 function for converting `std::string` to `uint64_t` as `constexpr`.
    * [Pull request 170](https://bitbucket.org/ignitionrobotics/ign-common/pull-requests/170)
    * [Pull request 171](https://bitbucket.org/ignitionrobotics/ign-common/pull-requests/171)
    * [Pull request 172](https://bitbucket.org/ignitionrobotics/ign-common/pull-requests/172)

1. SystemPaths: search paths in `IGN_FILE_PATH` environment variable when finding files
    * [Pull request 175](https://bitbucket.org/ignitionrobotics/ign-common/pull-requests/175)

1. `Time::Sleep`: return amount of time actually slept
    * [Pull request 175](https://bitbucket.org/ignitionrobotics/ign-common/pull-requests/175)
    * [Issue 44](https://bitbucket.org/ignitionrobotics/ign-common/issue/44)

1. NodeTransform: use unique_ptr for private data, add copy constructor/assignment
    * [Pull request 181](https://bitbucket.org/ignitionrobotics/ign-common/pull-requests/181)

## Ignition Common 2.x

## Ignition Common 2.x.x (2018-XX-XX)

## Ignition Common 2.0.0 (2018-02-11)

1. Use ignition-cmake1 and components for av, events, and graphics
    * [Pull request 102](https://bitbucket.org/ignitionrobotics/ign-common/pull-requests/102)
    * [Pull request 103](https://bitbucket.org/ignitionrobotics/ign-common/pull-requests/103)
    * [Pull request 105](https://bitbucket.org/ignitionrobotics/ign-common/pull-requests/105)
    * [Pull request 106](https://bitbucket.org/ignitionrobotics/ign-common/pull-requests/106)
    * [Pull request 107](https://bitbucket.org/ignitionrobotics/ign-common/pull-requests/107)
    * [Pull request 108](https://bitbucket.org/ignitionrobotics/ign-common/pull-requests/108)
    * [Pull request 109](https://bitbucket.org/ignitionrobotics/ign-common/pull-requests/109)

1. Expand plugin functionality with PluginPtr and specializations
    * [Pull request 59](https://bitbucket.org/ignitionrobotics/ign-common/pull-requests/59)

1. Added signal handler class
    * [Pull request 115](https://bitbucket.org/ignitionrobotics/ign-common/pull-requests/115)

1. Update tinyobjloader to version that supports triangulating meshes with concave polygons.
    * [Pull request 160](https://bitbucket.org/ignitionrobotics/ign-common/pull-requests/160)

## Ignition Common 1.x.x (2018-XX-XX)


## Ignition Common 1.X.X (20XX-XX-XX)

1. Time::Sleep: use CLOCK_MONOTONIC on Linux
    * [Pull request 159](https://bitbucket.org/ignitionrobotics/ign-common/pull-requests/159)


## Ignition Common 1.1.1 (2018-05-23)

1. Documentation upload improvements
    * [Pull request 117](https://bitbucket.org/ignitionrobotics/ign-common/pull-requests/117)

1. Fix build on homebrew with ffmpeg4
    * [Pull request 119](https://bitbucket.org/ignitionrobotics/ign-common/pull-requests/119)

1. Remove symbolic link directory
    * [Pull request 124](https://bitbucket.org/ignitionrobotics/ign-common/pull-requests/124)


## Ignition Common 1.1.0 (2018-04-16)

1. Accept spaces on URI path
    * [Pull request 110](https://bitbucket.org/ignitionrobotics/ign-common/pull-requests/110)
    * [Pull request 111](https://bitbucket.org/ignitionrobotics/ign-common/pull-requests/111)

1. Fix gcc7 compiler warnings on artful
    * [Pull request 97](https://bitbucket.org/ignitionrobotics/ign-common/pull-requests/97)

1. Fix artful cppcheck
    * [Pull request 99](https://bitbucket.org/ignitionrobotics/ign-common/pull-requests/99)

1. Fix nanosecond to second conversion
    * [Pull request 100](https://bitbucket.org/ignitionrobotics/ign-common/pull-requests/100)<|MERGE_RESOLUTION|>--- conflicted
+++ resolved
@@ -2,13 +2,11 @@
 
 ## Ignition Common 3.X.X
 
-<<<<<<< HEAD
 1. Add Pbr Material class
     * [Pull request xxx](https://bitbucket.org/ignitionrobotics/ign-common/pull-request/xxx)
-=======
+
 1. Custom paths for file URIs (env var + URI)
     * [Pull request 210](https://bitbucket.org/ignitionrobotics/ign-common/pull-request/210)
->>>>>>> a0b84f83
 
 1. Add function to get NodeAnimation
     * [Pull request 223](https://bitbucket.org/ignitionrobotics/ign-common/pull-request/223)
