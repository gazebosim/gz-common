--- conflicted
+++ resolved
@@ -2,13 +2,11 @@
 
 ## Ignition Common 3.x.x (2018-XX-XX)
 
-<<<<<<< HEAD
 1. Profiler: give hint on osx to find frameworks so it doesn't find them inside Xcode
     * [Pull request 189](https://bitbucket.org/ignitionrobotics/ign-common/pull-requests/189)
-=======
+
 1. Fix windows tests: SystemPathsFixture.FileSystemPaths and TimeTest.Sleep
     * [Pull request 188](https://bitbucket.org/ignitionrobotics/ign-common/pull-requests/188)
->>>>>>> 4d6ea2be
 
 1. Consolidate Console::log streams to reduce colored log size
     * [Pull request 185](https://bitbucket.org/ignitionrobotics/ign-common/pull-requests/185)
