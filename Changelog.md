## Ignition Common 3.x

## Ignition Common 3.X.X

<<<<<<< HEAD
1. Update PBR metalness default value to 0.0
    * [Pull request 231](https://bitbucket.org/ignitionrobotics/ign-common/pull-request/231)
=======
1. Fix crash when loading OBJ meshes with invalid materials
    * [Pull request 230](https://bitbucket.org/ignitionrobotics/ign-common/pull-request/230)
>>>>>>> 70eb1255

## Ignition Common 3.4.0 (2019-02-20)

1. Add PBR material class
    * [Pull request 227](https://bitbucket.org/ignitionrobotics/ign-common/pull-request/227)

1. Custom paths for file URIs (env var + URI)
    * [Pull request 210](https://bitbucket.org/ignitionrobotics/ign-common/pull-request/210)

1. Add function to get NodeAnimation
    * [Pull request 223](https://bitbucket.org/ignitionrobotics/ign-common/pull-request/223)

1. Handle unexpected COLLADA more gracefully
    * [Pull request 218](https://bitbucket.org/ignitionrobotics/ign-common/pull-request/218)

1. Add support for alpha based texture transparency.
    * [Pull request 221](https://bitbucket.org/ignitionrobotics/ign-common/pull-request/221)

1. `tiny_obj_loader`: set better diffuse value when `map_kD` is present and `Kd` is not specified.
    * [Pull request 216](https://bitbucket.org/ignitionrobotics/ign-common/pull-request/216)
    * [Pull request 217](https://bitbucket.org/ignitionrobotics/ign-common/pull-request/217)

1. ColladaLoader: load files with actors with multiple skeletons
    * [Pull request 215](https://bitbucket.org/ignitionrobotics/ign-common/pull-request/215)

1. Compute volume of mesh shapes with `Mesh::Volume` and `SubMesh::Volume`.
    * [Pull request 214](https://bitbucket.org/ignitionrobotics/ign-common/pull-requests/214)

1. Port Skeleton fixes from gazebo.
    * [Pull request 209](https://bitbucket.org/ignitionrobotics/ign-common/pull-request/209)

1. Port gazebo9 fix for ColladaLoader with multiple geometries
    * [Pull request 208](https://bitbucket.org/ignitionrobotics/ign-common/pull-request/208)

1. `SystemPaths::FindSharedLibrary`: return input if its is an absolute path to a file
    * [Pull request 206](https://bitbucket.org/ignitionrobotics/ign-common/pull-request/206)

1. Fix `Image::ConvertPixelFormat` for `BAYER_BGGR8`
    * [Pull request 211](https://bitbucket.org/ignitionrobotics/ign-common/pull-requests/211)

1. Support custom callbacks to find files on global interface
    * [Pull request 226](https://bitbucket.org/ignitionrobotics/ign-common/pull-request/226)

## Ignition Common 3.3.0 (2019-08-27)

1. skip GTSMeshUtils test on Windows due to issue #50
    * [Pull request 205](https://bitbucket.org/osrf/gazebo/pull-request/205)

1. Add bvh animation support for skeleton and TrajectoryInfo
    * [Pull request 197](https://bitbucket.org/osrf/gazebo/pull-request/197)

1. ColladaLoader: fix wrong node weights caused by buffer overflow bug
    * [Pull request 201](https://bitbucket.org/osrf/gazebo/pull-request/201)

1. Filesystem copy directory and parentpath
    * [Pull request 200](https://bitbucket.org/osrf/gazebo/pull-request/200)

## Ignition Common 3.2.0 (2019-08-07)

1. Allow ignLogInit to use an absolute path. Added a timeToIso that converts a given time to an ISO string. Some console timestamps were using `IGN_SYSTEM_TIME_NS()` and others `ignition::common::systemTimeISO()`. Switched all to use `ignition::common::systemTimeISO()`.
    * [Pull request 203](https://bitbucket.org/osrf/gazebo/pull-request/203)

1. Port ColladaLoader fix: use default value of 1 for stride parameter when unset.
    * [Pull request 196](https://bitbucket.org/osrf/gazebo/pull-request/196)

## Ignition Common 3.1.0 (2019-05-17)

1. Image::PixelFormatType: append `BAYER_BGGR8` instead of replacing `BAYER_RGGR8`
    * [Pull request 192](https://bitbucket.org/ignitionrobotics/ign-common/pull-requests/192)

1. Use `std::tolower` with locale in lowercase helper function
    * [Pull request 190](https://bitbucket.org/ignitionrobotics/ign-common/pull-requests/190)

1. Profiler: give hint on osx to find frameworks so it doesn't find them inside Xcode
    * [Pull request 189](https://bitbucket.org/ignitionrobotics/ign-common/pull-requests/189)

1. Fix windows tests: SystemPathsFixture.FileSystemPaths and TimeTest.Sleep
    * [Pull request 188](https://bitbucket.org/ignitionrobotics/ign-common/pull-requests/188)

1. Filesystem functions to create unique paths
    * [Pull request 187](https://bitbucket.org/ignitionrobotics/ign-common/pull-requests/187)

1. Battery additions for LinearBatteryPlugin port to ign-gazebo
    * [Pull request 186](https://bitbucket.org/ignitionrobotics/ign-common/pull-requests/186)

1. Consolidate Console::log streams to reduce colored log size
    * [Pull request 185](https://bitbucket.org/ignitionrobotics/ign-common/pull-requests/185)
    * [Issue 47](https://bitbucket.org/ignitionrobotics/ign-common/issue/47)

1. Fix ColladaLoader to support mixamo models and fix skeleton animation loading
    * [Pull request 179](https://bitbucket.org/ignitionrobotics/ign-common/pull-requests/179)
    * [osrf/gazebo pull request 3071](https://bitbucket.org/osrf/gazebo/pull-requests/3071)

## Ignition Common 3.0.0 (2019-02-28)

1. Use ign-cmake2 and support Ubuntu Bionic (18.04).
    * [Pull request 131](https://bitbucket.org/ignitionrobotics/ign-common/pull-requests/131)

1. WorkerPool: allow user to set minimum number of worker threads.
    * [Pull request 151](https://bitbucket.org/ignitionrobotics/ign-common/pull-requests/151)

1. ColladaLoader fixes: setting multiple texcoord's, check for line breaks when using `split`
    * [Pull request 152](https://bitbucket.org/ignitionrobotics/ign-common/pull-requests/152)
    * [Pull request 157](https://bitbucket.org/ignitionrobotics/ign-common/pull-requests/157)

1. Event: replace `operator()` and `Signal()` explicit templates with variadic templates and perfect forwarding.
    * [Pull request 156](https://bitbucket.org/ignitionrobotics/ign-common/pull-requests/156)

1. Event: use second template argument to disambiguate events with matching signatures.
    * [Pull request 164](https://bitbucket.org/ignitionrobotics/ign-common/pull-requests/164)
    * [Pull request 166](https://bitbucket.org/ignitionrobotics/ign-common/pull-requests/166)

1. Add profiler using Remotery.
    * [Pull request 162](https://bitbucket.org/ignitionrobotics/ign-common/pull-requests/162)
    * [Pull request 169](https://bitbucket.org/ignitionrobotics/ign-common/pull-requests/169)

1. Added hash64 function for converting `std::string` to `uint64_t` as `constexpr`.
    * [Pull request 170](https://bitbucket.org/ignitionrobotics/ign-common/pull-requests/170)
    * [Pull request 171](https://bitbucket.org/ignitionrobotics/ign-common/pull-requests/171)
    * [Pull request 172](https://bitbucket.org/ignitionrobotics/ign-common/pull-requests/172)

1. SystemPaths: search paths in `IGN_FILE_PATH` environment variable when finding files
    * [Pull request 175](https://bitbucket.org/ignitionrobotics/ign-common/pull-requests/175)

1. `Time::Sleep`: return amount of time actually slept
    * [Pull request 175](https://bitbucket.org/ignitionrobotics/ign-common/pull-requests/175)
    * [Issue 44](https://bitbucket.org/ignitionrobotics/ign-common/issue/44)

1. NodeTransform: use unique_ptr for private data, add copy constructor/assignment
    * [Pull request 181](https://bitbucket.org/ignitionrobotics/ign-common/pull-requests/181)

## Ignition Common 2.x

## Ignition Common 2.x.x (2018-XX-XX)

## Ignition Common 2.0.0 (2018-02-11)

1. Use ignition-cmake1 and components for av, events, and graphics
    * [Pull request 102](https://bitbucket.org/ignitionrobotics/ign-common/pull-requests/102)
    * [Pull request 103](https://bitbucket.org/ignitionrobotics/ign-common/pull-requests/103)
    * [Pull request 105](https://bitbucket.org/ignitionrobotics/ign-common/pull-requests/105)
    * [Pull request 106](https://bitbucket.org/ignitionrobotics/ign-common/pull-requests/106)
    * [Pull request 107](https://bitbucket.org/ignitionrobotics/ign-common/pull-requests/107)
    * [Pull request 108](https://bitbucket.org/ignitionrobotics/ign-common/pull-requests/108)
    * [Pull request 109](https://bitbucket.org/ignitionrobotics/ign-common/pull-requests/109)

1. Expand plugin functionality with PluginPtr and specializations
    * [Pull request 59](https://bitbucket.org/ignitionrobotics/ign-common/pull-requests/59)

1. Added signal handler class
    * [Pull request 115](https://bitbucket.org/ignitionrobotics/ign-common/pull-requests/115)

1. Update tinyobjloader to version that supports triangulating meshes with concave polygons.
    * [Pull request 160](https://bitbucket.org/ignitionrobotics/ign-common/pull-requests/160)

## Ignition Common 1.x.x (2018-XX-XX)


## Ignition Common 1.X.X (20XX-XX-XX)

1. Time::Sleep: use CLOCK_MONOTONIC on Linux
    * [Pull request 159](https://bitbucket.org/ignitionrobotics/ign-common/pull-requests/159)


## Ignition Common 1.1.1 (2018-05-23)

1. Documentation upload improvements
    * [Pull request 117](https://bitbucket.org/ignitionrobotics/ign-common/pull-requests/117)

1. Fix build on homebrew with ffmpeg4
    * [Pull request 119](https://bitbucket.org/ignitionrobotics/ign-common/pull-requests/119)

1. Remove symbolic link directory
    * [Pull request 124](https://bitbucket.org/ignitionrobotics/ign-common/pull-requests/124)


## Ignition Common 1.1.0 (2018-04-16)

1. Accept spaces on URI path
    * [Pull request 110](https://bitbucket.org/ignitionrobotics/ign-common/pull-requests/110)
    * [Pull request 111](https://bitbucket.org/ignitionrobotics/ign-common/pull-requests/111)

1. Fix gcc7 compiler warnings on artful
    * [Pull request 97](https://bitbucket.org/ignitionrobotics/ign-common/pull-requests/97)

1. Fix artful cppcheck
    * [Pull request 99](https://bitbucket.org/ignitionrobotics/ign-common/pull-requests/99)

1. Fix nanosecond to second conversion
    * [Pull request 100](https://bitbucket.org/ignitionrobotics/ign-common/pull-requests/100)<|MERGE_RESOLUTION|>--- conflicted
+++ resolved
@@ -2,13 +2,11 @@
 
 ## Ignition Common 3.X.X
 
-<<<<<<< HEAD
 1. Update PBR metalness default value to 0.0
     * [Pull request 231](https://bitbucket.org/ignitionrobotics/ign-common/pull-request/231)
-=======
+
 1. Fix crash when loading OBJ meshes with invalid materials
     * [Pull request 230](https://bitbucket.org/ignitionrobotics/ign-common/pull-request/230)
->>>>>>> 70eb1255
 
 ## Ignition Common 3.4.0 (2019-02-20)
 
