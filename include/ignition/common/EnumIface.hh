--- conflicted
+++ resolved
@@ -16,11 +16,7 @@
  */
 
 #include <gz/common/EnumIface.hh>
-<<<<<<< HEAD
 #include <ignition/common/config.hh>
 
 #define IGN_ENUM(name, enumType, begin, end, ...) \
-  GZ_ENUM(name, enumType, begin, end, __VA_ARGS__)
-=======
-#include <ignition/common/config.hh>
->>>>>>> ade3fa20
+  GZ_ENUM(name, enumType, begin, end, __VA_ARGS__)