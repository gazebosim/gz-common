--- conflicted
+++ resolved
@@ -222,7 +222,7 @@
           this->filesystemRoot);
 
   EXPECT_EQ("", sp.FindFileURI("file://no_such_file"));
-  EXPECT_EQ(file1, sp.FindFileURI("file:test_dir1/test_f1"));
+  EXPECT_EQ(file1, sp.FindFileURI("file://test_dir1/test_f1"));
   EXPECT_EQ(file1, sp.FindFileURI("file://" +
                                   ignition::common::copyToUnixPath(file1)));
   EXPECT_EQ("", sp.FindFileURI("osrf://unknown.protocol"));
@@ -276,15 +276,12 @@
 
   sp.AddFindFileURICallback(osrfCb);
   EXPECT_EQ(file1, sp.FindFileURI("robot://test_f1"));
-  EXPECT_EQ(file2, sp.FindFileURI("osrf:test_f2"));
+  EXPECT_EQ(file2, sp.FindFileURI("osrf://test_f2"));
 
   // Test that th CB from SetFindFileURICallback is called first even when a
   // second handler for the same protocol is available
   sp.AddFindFileURICallback(robot2Cb);
   EXPECT_EQ(file1, sp.FindFileURI("robot://test_f1"));
-<<<<<<< HEAD
-  EXPECT_EQ(file2, sp.FindFileURI("osrf:test_f2"));
-=======
   EXPECT_EQ(file2, sp.FindFileURI("osrf://test_f2"));
 
   // URI + env var
@@ -305,7 +302,6 @@
   EXPECT_EQ(newEnv, sp.FilePathEnv());
   EXPECT_NE(file1, sp.FindFileURI("anything://test_f1"));
   EXPECT_EQ(file2, sp.FindFileURI("anything://test_f2"));
->>>>>>> 3ac10203
 }
 
 //////////////////////////////////////////////////
@@ -342,7 +338,7 @@
   EXPECT_EQ("", sp.FindFile(this->filesystemRoot + "no_such_file"));
   EXPECT_EQ("", sp.FindFile("no_such_file"));
   EXPECT_EQ(file1, sp.FindFile(common::joinPaths("test_dir1", "test_f1")));
-  EXPECT_EQ(file1, sp.FindFile("file:test_dir1/test_f1"));
+  EXPECT_EQ(file1, sp.FindFile("file://test_dir1/test_f1"));
 
   // Existing absolute paths
 #ifndef _WIN32
