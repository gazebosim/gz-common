/*
 * Copyright (C) 2016 Open Source Robotics Foundation
 *
 * Licensed under the Apache License, Version 2.0 (the "License");
 * you may not use this file except in compliance with the License.
 * You may obtain a copy of the License at
 *
 * http://www.apache.org/licenses/LICENSE-2.0
 *
 * Unless required by applicable law or agreed to in writing, software
 * distributed under the License is distributed on an "AS IS" BASIS,
 * WITHOUT WARRANTIES OR CONDITIONS OF ANY KIND, either express or implied.
 * See the License for the specific language governing permissions and
 * limitations under the License.
 *
 */
#include <sys/stat.h>
#include <sys/types.h>
#include <algorithm>
#include <cctype>
#include <cstring>
#include <functional>
#include <list>
#include <locale>
#include <string>
#include <vector>

#ifndef _WIN32
#include <dirent.h>
#else
#include "win_dirent.h"
#endif

#include "ignition/common/Console.hh"
#include "ignition/common/StringUtils.hh"
#include "ignition/common/SystemPaths.hh"
#include "ignition/common/Util.hh"

using namespace ignition;
using namespace common;

// Private data class
class ignition::common::SystemPathsPrivate
{
  /// \brief Name of the environment variable to check for plugin paths
  public: std::string pluginPathEnv = "IGN_PLUGIN_PATH";

  /// \brief Name of the environment variable to check for file paths
  public: std::string filePathEnv = "IGN_FILE_PATH";

  /// \brief Paths to plugins
  public: std::list<std::string> pluginPaths;

  /// \brief Paths to files
  public: std::list<std::string> filePaths;

  /// \brief Suffix paths
  public: std::list<std::string> suffixPaths;

  /// \brief Log path
  public: std::string logPath;

  /// \brief Find file callback.
  public: std::function<std::string(const std::string &)> findFileCB;

  /// \brief Find file URI callback.
  public: std::function<std::string(const std::string &)> findFileURICB;

  /// \brief Callbacks to be called in order in case a file can't be found.
  public: std::vector <std::function <std::string(
              const std::string &)> > findFileCbs;

  /// \brief Callbacks to be called in order in case a file can't be found.
  public: std::vector <std::function <std::string(
              const URI &)> > findFileURICbs;

  /// \brief generates paths to try searching for the named library
  public: std::vector<std::string> GenerateLibraryPaths(
              const std::string &_libName) const;
};

//////////////////////////////////////////////////
/// \brief adds a path to the list if not already present
/// \param[in] _path the path
/// \param[in, out] _list the list
void insertUnique(const std::string &_path, std::list<std::string> &_list)
{
  if (std::find(_list.begin(), _list.end(), _path) == _list.end())
    _list.push_back(_path);
}

//////////////////////////////////////////////////
SystemPaths::SystemPaths()
: dataPtr(new SystemPathsPrivate)
{
  std::string home, path, fullPath;
  if (!env(IGN_HOMEDIR, home))
    home = "/tmp/ignition";

  if (!env("IGN_LOG_PATH", path))
  {
    if (home != "/tmp/ignition")
      fullPath = joinPaths(home, ".ignition");
    else
      fullPath = home;
  }
  else
    fullPath = path;

  DIR *dir = opendir(fullPath.c_str());
  if (!dir)
  {
#ifdef _WIN32
    mkdir(fullPath.c_str());
#else
    // cppcheck-suppress ConfigurationNotChecked
    mkdir(fullPath.c_str(), S_IRWXU | S_IRGRP | S_IROTH);
#endif
  }
  else
    closedir(dir);

  this->dataPtr->logPath = fullPath;
  // Populate this->dataPtr->filePaths with values from the default
  // environment variable.
  this->SetFilePathEnv(this->dataPtr->filePathEnv);
}

/////////////////////////////////////////////////
SystemPaths::~SystemPaths()
{
}

/////////////////////////////////////////////////
std::string SystemPaths::LogPath() const
{
  return this->dataPtr->logPath;
}

/////////////////////////////////////////////////
void SystemPaths::SetPluginPathEnv(const std::string &_env)
{
  this->dataPtr->pluginPathEnv = _env;
}

/////////////////////////////////////////////////
const std::list<std::string> &SystemPaths::PluginPaths()
{
  if (this->dataPtr->pluginPathEnv.size())
  {
    std::string result;
    if (env(this->dataPtr->pluginPathEnv, result))
    {
      this->AddPluginPaths(result);
    }
  }
  return this->dataPtr->pluginPaths;
}

/////////////////////////////////////////////////
std::string SystemPaths::FindSharedLibrary(const std::string &_libName)
{
  URIPath libname(_libName);
  // Short circuit if the given library name is an absolute path to a file.
  if (libname.IsAbsolute() && exists(_libName))
    return _libName;

  // Trigger loading paths from env
  this->PluginPaths();

  std::string pathToLibrary;
  std::vector<std::string> searchNames =
    this->dataPtr->GenerateLibraryPaths(_libName);

  // TODO(anyone) return list of paths that match if more than one matches?
  for (auto const &possibleName : searchNames)
  {
    if (exists(possibleName))
    {
      pathToLibrary = possibleName;
      break;
    }
  }

  changeFromUnixPath(pathToLibrary);
  return pathToLibrary;
}

/////////////////////////////////////////////////
void SystemPaths::SetFilePathEnv(const std::string &_env)
{
  this->dataPtr->filePathEnv = _env;
  if (!this->dataPtr->filePathEnv.empty())
  {
    this->ClearFilePaths();
    std::string result;
    if (env(this->dataPtr->filePathEnv, result))
    {
      this->AddFilePaths(result);
    }
  }
}

/////////////////////////////////////////////////
std::string SystemPaths::FilePathEnv() const
{
  return this->dataPtr->filePathEnv;
}

/////////////////////////////////////////////////
const std::list<std::string> &SystemPaths::FilePaths()
{
  return this->dataPtr->filePaths;
}

/////////////////////////////////////////////////
void SystemPaths::ClearFilePaths()
{
  this->dataPtr->filePaths.clear();
}

/////////////////////////////////////////////////
void SystemPaths::AddFilePaths(const std::string &_path)
{
  if (_path.size())
  {
    std::vector<std::string> paths = Split(_path, Delimiter());
    for (auto const &path : paths)
    {
      std::string normalPath = NormalizeDirectoryPath(path);
      insertUnique(normalPath, this->dataPtr->filePaths);
    }
  }
}
/////////////////////////////////////////////////
std::string SystemPaths::NormalizeDirectoryPath(const std::string &_path)
{
  std::string path = _path;
  // Use '/' because it works on Linux, OSX, and Windows
  std::replace(path.begin(), path.end(), '\\', '/');
  // Make last character '/'
  if (!EndsWith(path, "/"))
  {
    path += '/';
  }
  return path;
}

/////////////////////////////////////////////////
std::vector<std::string> SystemPathsPrivate::GenerateLibraryPaths(
    const std::string &_libName) const
{
  std::string lowercaseLibName = lowercase(_libName);
  // test for possible prefixes or extensions on the library name
  bool hasLib = StartsWith(_libName, "lib");
  bool hasDotSo = EndsWith(lowercaseLibName, ".so");
  bool hasDotDll = EndsWith(lowercaseLibName, ".dll");
  bool hasDotDylib = EndsWith(lowercaseLibName, ".dylib");

  // Try removing non cross platform parts of names
  std::vector<std::string> initNames;
  initNames.push_back(_libName);
  if (hasLib && hasDotSo)
    initNames.push_back(_libName.substr(3, _libName.size() - 6));
  if (hasDotDll)
    initNames.push_back(_libName.substr(0, _libName.size() - 4));
  if (hasLib && hasDotDylib)
    initNames.push_back(_libName.substr(3, _libName.size() - 9));

  // Create possible basenames on different platforms
  std::vector<std::string> basenames;
  for (auto const &name : initNames)
  {
    basenames.push_back(name);
    basenames.push_back("lib" + name + ".so");
    basenames.push_back(name + ".so");
    basenames.push_back(name + ".dll");
    basenames.push_back("Release/" + name + ".dll");
    basenames.push_back("Debug/" + name + ".dll");
    basenames.push_back(name + ".dll");
    basenames.push_back("lib" + name + ".dylib");
    basenames.push_back(name + ".dylib");
    basenames.push_back("lib" + name + ".SO");
    basenames.push_back(name + ".SO");
    basenames.push_back(name + ".DLL");
    basenames.push_back("Release/" + name + ".DLL");
    basenames.push_back("Debug/" + name + ".DLL");
    basenames.push_back("lib" + name + ".DYLIB");
    basenames.push_back(name + ".DYLIB");
  }

  std::vector<std::string> searchNames;
  // Concatenate these possible basenames with the search paths
  for (auto const &path : this->pluginPaths)
  {
    for (auto const &name : basenames)
    {
      searchNames.push_back(path + name);
    }
  }
  return searchNames;
}

//////////////////////////////////////////////////
std::string SystemPaths::FindFileURI(const std::string &_uri) const
{
  if (!URI::Valid(_uri))
  {
    ignerr << "The passed value [" << _uri << "] is not a valid URI, "
              "trying as a file" << std::endl;
    return this->FindFile(_uri);
  }

  const auto uri = URI(_uri);
  return this->FindFileURI(uri);
}

//////////////////////////////////////////////////
std::string SystemPaths::FindFileURI(const URI &_uri) const
{
  std::string prefix = _uri.Scheme();
  std::string suffix;
  if (_uri.Authority())
  {
<<<<<<< HEAD
    // Strip //
    suffix = _uri.Authority()->Str().substr(2) + _uri.Path().Str();
=======
    // First try to find the file on the current system
    filename = this->FindFile(copyFromUnixPath(suffix));
>>>>>>> 6732e5a0
  }
  else
  {
    // Strip /
    if (_uri.Path().IsAbsolute() && prefix != "file")
      suffix += _uri.Path().Str().substr(1);
    else
      suffix += _uri.Path().Str();
  }
  suffix += _uri.Query().Str();

  std::string filename;

  // First try to find the file on the current system
  filename = this->FindFile(ignition::common::copyFromUnixPath(suffix),
      true, false);

  // Try URI callback
  if (filename.empty() && this->dataPtr->findFileURICB)
  {
    filename = this->dataPtr->findFileURICB(_uri.Str());
  }

  // Look in custom paths.
  // Tries the suffix against all paths, regardless of the scheme
  if (filename.empty())
  {
    for (const std::string &filePath : this->dataPtr->filePaths)
    {
      auto withSuffix = NormalizeDirectoryPath(filePath) + suffix;
      if (exists(withSuffix))
      {
        filename = copyFromUnixPath(withSuffix);
        break;
      }
    }
  }

  // If still not found, try custom callbacks
  if (filename.empty())
  {
    for (const auto &cb : this->dataPtr->findFileURICbs)
    {
      filename = cb(_uri);
      if (!filename.empty())
        break;
    }
  }

  if (filename.empty())
  {
    ignerr << "Unable to find file with URI [" << _uri.Str() << "]" <<
           std::endl;
    return std::string();
  }

  if (!exists(filename))
  {
    ignerr << "URI [" << _uri.Str() << "] resolved to path [" << filename <<
           "] but the path does not exist" << std::endl;
    return std::string();
  }

  return filename;
}

//////////////////////////////////////////////////
std::string SystemPaths::FindFile(const std::string &_filename,
                                  const bool _searchLocalPath,
                                  const bool _verbose) const
{
  std::string path;
  std::string filename = _filename;

  if (filename.empty())
    return path;

<<<<<<< HEAD
=======
  // Handle as URI
  if (URI::Valid(filename))
  {
    path = this->FindFileURI(URI(filename));
  }
  // Handle as local absolute path
  else if (filename[0] == '/')
  {
    path = filename;
  }
>>>>>>> 6732e5a0
#ifdef _WIN32
  // First of all, try if filename as a Windows absolute path exists
  // The Windows absolute path is tried first as a Windows drive such as
  // C:/ is also a valid URI scheme
  if (filename.length() >= 2 && filename[1] == ':' && exists(filename))
  {
    path = filename;
  }
#endif  // _WIN32
  // If the filename is not an existing absolute Windows path, try others
  if (path.empty()) {
    // Handle as URI
    if (ignition::common::URI::Valid(filename))
    {
      path = this->FindFileURI(ignition::common::URI(filename));
    }
    // Handle as local absolute path
    else if (filename[0] == '/')
    {
      path = filename;
    }
    // Try appending to local paths
    else
    {
      auto cwdPath = joinPaths(cwd(), filename);
      if (_searchLocalPath && exists(cwdPath))
      {
        path = cwdPath;
      }
      else if ((filename[0] == '.' || _searchLocalPath) && exists(filename))
      {
        path = filename;
      }
      else if (this->dataPtr->findFileCB)
      {
        path = this->dataPtr->findFileCB(filename);
      }
    }
  }

  // Look in custom paths.
  if (path.empty())
  {
    for (const std::string &filePath : this->dataPtr->filePaths)
    {
      auto withSuffix = NormalizeDirectoryPath(filePath) + filename;
      if (exists(withSuffix))
      {
        path = copyFromUnixPath(withSuffix);
        break;
      }
    }
  }

  // If still not found, try custom callbacks
  if (path.empty())
  {
    for (const auto &cb : this->dataPtr->findFileCbs)
    {
      path = cb(filename);
      if (!path.empty())
        break;
    }
  }

  if (path.empty())
  {
    if (_verbose)
    {
      ignerr << "Could not resolve file [" << _filename << "]" << std::endl;
    }
    return std::string();
  }

  if (!exists(path))
  {
    if (_verbose)
    {
      ignerr << "File [" << _filename << "] resolved to path [" << path <<
                "] but the path does not exist" << std::endl;
    }
    return std::string();
  }

  return path;
}

//////////////////////////////////////////////////
std::string SystemPaths::LocateLocalFile(const std::string &_filename,
    const std::vector<std::string> &_paths)
{
  std::string foundPath = "";
  for (auto const &path : _paths)
  {
    std::string checkPath = NormalizeDirectoryPath(path) + _filename;
    if (exists(checkPath))
    {
      foundPath = checkPath;
      break;
    }
  }
  return foundPath;
}

/////////////////////////////////////////////////
void SystemPaths::ClearPluginPaths()
{
  this->dataPtr->pluginPaths.clear();
}

/////////////////////////////////////////////////
void SystemPaths::AddPluginPaths(const std::string &_path)
{
  if (_path.size())
  {
    std::vector<std::string> paths = Split(_path, Delimiter());
    for (auto const &path : paths)
    {
      std::string normalPath = NormalizeDirectoryPath(path);
      insertUnique(normalPath, this->dataPtr->pluginPaths);
    }
  }
}

/////////////////////////////////////////////////
void SystemPaths::AddSearchPathSuffix(const std::string &_suffix)
{
  std::string s;

  if (_suffix[0] != '/')
    s = std::string("/") + _suffix;
  else
    s = _suffix;

  if (_suffix[_suffix.size()-1] != '/')
    s += "/";

  this->dataPtr->suffixPaths.push_back(s);
}

/////////////////////////////////////////////////
void SystemPaths::SetFindFileCallback(
    std::function<std::string(const std::string &)> _cb)
{
  this->dataPtr->findFileCB = _cb;
}

/////////////////////////////////////////////////
void SystemPaths::SetFindFileURICallback(
    std::function<std::string(const std::string &)> _cb)
{
  this->dataPtr->findFileURICB = _cb;
}

/////////////////////////////////////////////////
void SystemPaths::AddFindFileCallback(
    std::function<std::string(const std::string &)> _cb)
{
  this->dataPtr->findFileCbs.push_back(_cb);
}

/////////////////////////////////////////////////
void SystemPaths::AddFindFileURICallback(
    std::function<std::string(const URI &)> _cb)
{
  this->dataPtr->findFileURICbs.push_back(_cb);
}

/////////////////////////////////////////////////
std::list<std::string> SystemPaths::PathsFromEnv(const std::string &_env)
{
  std::list<std::string> paths;

  std::string envPathsStr;
  if (!env(_env, envPathsStr))
    return paths;

  if (envPathsStr.empty())
    return paths;

  auto ps = Split(envPathsStr, Delimiter());
  for (auto const &path : ps)
  {
    std::string normalPath = NormalizeDirectoryPath(path);
    insertUnique(normalPath, paths);
  }

  return paths;
}

/////////////////////////////////////////////////
char SystemPaths::Delimiter()
{
#ifdef _WIN32
  return ';';
#else
  return ':';
#endif
}<|MERGE_RESOLUTION|>--- conflicted
+++ resolved
@@ -322,13 +322,8 @@
   std::string suffix;
   if (_uri.Authority())
   {
-<<<<<<< HEAD
     // Strip //
     suffix = _uri.Authority()->Str().substr(2) + _uri.Path().Str();
-=======
-    // First try to find the file on the current system
-    filename = this->FindFile(copyFromUnixPath(suffix));
->>>>>>> 6732e5a0
   }
   else
   {
@@ -406,19 +401,6 @@
   if (filename.empty())
     return path;
 
-<<<<<<< HEAD
-=======
-  // Handle as URI
-  if (URI::Valid(filename))
-  {
-    path = this->FindFileURI(URI(filename));
-  }
-  // Handle as local absolute path
-  else if (filename[0] == '/')
-  {
-    path = filename;
-  }
->>>>>>> 6732e5a0
 #ifdef _WIN32
   // First of all, try if filename as a Windows absolute path exists
   // The Windows absolute path is tried first as a Windows drive such as
