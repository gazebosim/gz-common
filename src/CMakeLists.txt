<<<<<<< HEAD
include (${project_cmake_dir}/Utils.cmake)
include_directories(${CMAKE_CURRENT_SOURCE_DIR}
                    ${tinyxml2_INCLUDE_DIRS})

set (sources
  Animation.cc
  Base64.cc
  Battery.cc
  BVHLoader.cc
  ColladaExporter.cc
  ColladaLoader.cc
  Console.cc
  Dem.cc
  Event.cc
  Filesystem.cc
  FilesystemBoost.cc
  KeyEvent.cc
  KeyFrame.cc
  Material.cc
  MaterialDensity.cc
  Mesh.cc
  MeshExporter.cc
  MeshManager.cc
  MouseEvent.cc
  NodeAnimation.cc
  NodeTransform.cc
  OBJLoader.cc
  Plugin.cc
  PluginLoader.cc
  Skeleton.cc
  SkeletonAnimation.cc
  SkeletonNode.cc
  STLLoader.cc
  StringUtils.cc
  SystemPaths.cc
  SubMesh.cc
  SVGLoader.cc
  Time.cc
  Timer.cc
  URI.cc
  Util.cc
  Uuid.cc
  WorkerPool.cc
)

# FIXME: Some classes fail to build on Windows
if(NOT WIN32)
  set (sources ${sources}
=======

# Turn on C++11 support for the library
set(CMAKE_CXX_STANDARD 11)

# Collect source files into the "sources" variable and unit test files into the
# "gtest_sources" variable
ign_get_libsources_and_unittests(sources gtest_sources)

# FIXME: This class does not currently work
list(REMOVE_ITEM sources AudioDecoder.cc)
list(REMOVE_ITEM gtest_sources AudioDecoder_TEST.cc)

if(WIN32)

  # FIXME: Some classes fail to build on Windows
  list(REMOVE_ITEM sources
>>>>>>> 5257d68e
    AudioDecoder.cc
    ffmpeg_inc.cc
    GTSMeshUtils.cc
    Image.cc
    ImageHeightmap.cc
    MeshCSG.cc
    Video.cc
    VideoEncoder.cc)

<<<<<<< HEAD
if (NOT USE_EXTERNAL_TINYXML2)
    list (APPEND sources ${CMAKE_SOURCE_DIR}/src/tinyxml2/tinyxml2.cpp)
endif()

set (gtest_sources
  Animation_TEST.cc
  Base64_TEST.cc
  Battery_TEST.cc
  ColladaExporter_TEST.cc
  ColladaLoader_TEST.cc
  Console_TEST.cc
  Dem_TEST.cc
  EnumIface_TEST.cc
  Event_TEST.cc
  Filesystem_TEST.cc
  KeyEvent_TEST.cc
  Material_TEST.cc
  MaterialDensity_TEST.cc
  Mesh_TEST.cc
  MeshManager_TEST.cc
  MouseEvent_TEST.cc
  MovingWindowFilter_TEST.cc
  OBJLoader_TEST.cc
  PluginLoader_TEST.cc
  PluginUtils_TEST.cc
  StringUtils_TEST.cc
  SubMesh_TEST.cc
  SVGLoader_TEST.cc
  SystemPaths_TEST.cc
  Time_TEST.cc
  URI_TEST.cc
  Util_TEST.cc
  Uuid_TEST.cc
  WorkerPool_TEST.cc
)

# FIXME: Some classes fail to build on Windows
if(NOT WIN32)
  set (gtest_sources ${gtest_sources}
    #AudioDecoder_TEST.cc
=======
  # FIXME: Some tests cannot build on Windows
  list(REMOVE_ITEM gtest_sources
>>>>>>> 5257d68e
    GTSMeshUtils_TEST.cc
    Image_TEST.cc
    ImageHeightmap_TEST.cc
    VideoEncoder_TEST.cc)

endif()

if(NOT USE_EXTERNAL_TINYXML2)
  # If we are using our internal copy of tinyxml2, then add its
  # source file.
  message(STATUS "Adding tinyxml2 source files")
  list(APPEND sources ${CMAKE_CURRENT_SOURCE_DIR}/tinyxml2/tinyxml2.cpp)
endif()

# Create the library target
ign_add_library(${PROJECT_LIBRARY_TARGET_NAME} ${sources})

# Link the libraries that we always need
target_link_libraries(${PROJECT_LIBRARY_TARGET_NAME}
  PUBLIC
    ignition-math${IGN_MATH_VER}::ignition-math${IGN_MATH_VER}
  PRIVATE
    FreeImage::FreeImage
    DL::DL)

if(USE_EXTERNAL_TINYXML2)
  # If we are using an external copy of tinyxml2, add its imported target
  target_link_libraries(${PROJECT_LIBRARY_TARGET_NAME}
    PRIVATE
      TINYXML2::TINYXML2)
else()
  # Otherwise, add its source directory to our target's PRIVATE include
  # directories. We do not want this to be visible to consumers of
  # ignition-common.
  target_include_directories(${PROJECT_LIBRARY_TARGET_NAME}
    PRIVATE ${CMAKE_CURRENT_SOURCE_DIR}/tinyxml2)
endif()

# Include the interface directories that we always need.
# Note that FreeImage, DL, and TINYXML2 are not included here, because their
# headers are only included in the source code, and do not need to be visible
# to projects that depend on ignition-common.
ign_target_interface_include_directories(${PROJECT_LIBRARY_TARGET_NAME}
  ignition-math${IGN_MATH_VER}::ignition-math${IGN_MATH_VER})

# Handle non-Windows configuration settings
if(NOT WIN32)

  # Link the libraries that we don't expect to find on Windows
  target_link_libraries(${PROJECT_LIBRARY_TARGET_NAME}
    PUBLIC
      UUID::UUID
      SWSCALE::SWSCALE
      AVDEVICE::AVDEVICE
      AVFORMAT::AVFORMAT
      AVCODEC::AVCODEC
      AVUTIL::AVUTIL
    PRIVATE
      GTS::GTS)

  # Include the interface directories that we don't expect to find on Windows.
  # Note that GTS is not included here, because its headers are only used
  # internally by the source code and do not need to be visible to projects that
  # depend on ignition-common.
  ign_target_interface_include_directories(${PROJECT_LIBRARY_TARGET_NAME}
    UUID::UUID
    SWSCALE::SWSCALE
    AVDEVICE::AVDEVICE
    AVFORMAT::AVFORMAT
    AVCODEC::AVCODEC
    AVUTIL::AVUTIL)

  # Add compile options for the library. This should not be needed by projects
  # that depend on ignition-common, so we mark it PRIVATE
  target_compile_options(${PROJECT_LIBRARY_TARGET_NAME}
    PRIVATE
      ${GTS_CFLAGS})

endif()

if(UNIX AND NOT APPLE)

  # Need to add default visibility
  get_target_property(current_property ${PROJECT_LIBRARY_TARGET_NAME}
    COMPILE_FLAGS)

  # property non-existent or empty
  if(NOT current_property)
    set_target_properties(${PROJECT_LIBRARY_TARGET_NAME}
      PROPERTIES GENERATED TRUE
      COMPILE_FLAGS "-fvisibility=default")
  else()
    set_target_properties(${PROJECT_LIBRARY_TARGET_NAME}
      PROPERTIES COMPILE_FLAGS
      "${current_property} -fvisibility=default")
  endif()

endif()

# Create installation instructions for the library target. This must be called
# in the same scope that the target is created.
ign_install_library()

# Build the unit tests
ign_build_tests(
  TYPE UNIT
  SOURCES ${gtest_sources}
  INCLUDE_DIRS
    # Used to make internal source file headers visible to the unit tests
    ${CMAKE_CURRENT_SOURCE_DIR}
    # Used to make test-directory headers visible to the unit tests
    ${PROJECT_SOURCE_DIR}
    # Used to make test_config.h visible to the unit tests
    ${PROJECT_BINARY_DIR})

if(TARGET UNIT_ColladaExporter_TEST)
  if(USE_EXTERNAL_TINYXML2)
    # The collada exporter test uses tinyxml2, so we must link it if we're using
    # and external copy.
    target_link_libraries(UNIT_ColladaExporter_TEST TINYXML2::TINYXML2)
  else()
    # If we are using the internal copy of tinyxml2, then the collada exporter
    # test needs to be pointed to the internal tinyxml2 include directory.
    target_include_directories(UNIT_ColladaExporter_TEST PRIVATE ${CMAKE_CURRENT_SOURCE_DIR}/tinyxml2)
    # We also need to add this as a source file to the collada exporter test's
    # target, because we do not export the tinyxml2 symbols that get generated
    # in the ignition-common library. Therefore, the collada exporter test
    # cannot link to those symbols and must generate its own.
    target_sources(UNIT_ColladaExporter_TEST PRIVATE tinyxml2/tinyxml2.cpp)
  endif()
endif()

# Produce warning on Windows if the user has decided to turn on the symlink
# tests. In order for those tests to work, they will need to run the tests in
# administrative mode, or use some other workaround.
if(WIN32)
  if(IGN_BUILD_SYMLINK_TESTS_ON_WINDOWS)
    message(STATUS "")
    message(STATUS "You have opted to enable symlink tests on a Windows platform.")
    message(STATUS "The test UNIT_Filesystem_TEST will require elevated privileges")
    message(STATUS "in order to succeed. For more information, see the issue")
    message(STATUS "https://bitbucket.org/ignitionrobotics/ign-common/issues/21")
    message(STATUS "")
    target_compile_definitions(UNIT_Filesystem_TEST PRIVATE IGN_BUILD_SYMLINK_TESTS_ON_WINDOWS)
  endif()
endif()<|MERGE_RESOLUTION|>--- conflicted
+++ resolved
@@ -1,53 +1,3 @@
-<<<<<<< HEAD
-include (${project_cmake_dir}/Utils.cmake)
-include_directories(${CMAKE_CURRENT_SOURCE_DIR}
-                    ${tinyxml2_INCLUDE_DIRS})
-
-set (sources
-  Animation.cc
-  Base64.cc
-  Battery.cc
-  BVHLoader.cc
-  ColladaExporter.cc
-  ColladaLoader.cc
-  Console.cc
-  Dem.cc
-  Event.cc
-  Filesystem.cc
-  FilesystemBoost.cc
-  KeyEvent.cc
-  KeyFrame.cc
-  Material.cc
-  MaterialDensity.cc
-  Mesh.cc
-  MeshExporter.cc
-  MeshManager.cc
-  MouseEvent.cc
-  NodeAnimation.cc
-  NodeTransform.cc
-  OBJLoader.cc
-  Plugin.cc
-  PluginLoader.cc
-  Skeleton.cc
-  SkeletonAnimation.cc
-  SkeletonNode.cc
-  STLLoader.cc
-  StringUtils.cc
-  SystemPaths.cc
-  SubMesh.cc
-  SVGLoader.cc
-  Time.cc
-  Timer.cc
-  URI.cc
-  Util.cc
-  Uuid.cc
-  WorkerPool.cc
-)
-
-# FIXME: Some classes fail to build on Windows
-if(NOT WIN32)
-  set (sources ${sources}
-=======
 
 # Turn on C++11 support for the library
 set(CMAKE_CXX_STANDARD 11)
@@ -64,7 +14,6 @@
 
   # FIXME: Some classes fail to build on Windows
   list(REMOVE_ITEM sources
->>>>>>> 5257d68e
     AudioDecoder.cc
     ffmpeg_inc.cc
     GTSMeshUtils.cc
@@ -74,51 +23,8 @@
     Video.cc
     VideoEncoder.cc)
 
-<<<<<<< HEAD
-if (NOT USE_EXTERNAL_TINYXML2)
-    list (APPEND sources ${CMAKE_SOURCE_DIR}/src/tinyxml2/tinyxml2.cpp)
-endif()
-
-set (gtest_sources
-  Animation_TEST.cc
-  Base64_TEST.cc
-  Battery_TEST.cc
-  ColladaExporter_TEST.cc
-  ColladaLoader_TEST.cc
-  Console_TEST.cc
-  Dem_TEST.cc
-  EnumIface_TEST.cc
-  Event_TEST.cc
-  Filesystem_TEST.cc
-  KeyEvent_TEST.cc
-  Material_TEST.cc
-  MaterialDensity_TEST.cc
-  Mesh_TEST.cc
-  MeshManager_TEST.cc
-  MouseEvent_TEST.cc
-  MovingWindowFilter_TEST.cc
-  OBJLoader_TEST.cc
-  PluginLoader_TEST.cc
-  PluginUtils_TEST.cc
-  StringUtils_TEST.cc
-  SubMesh_TEST.cc
-  SVGLoader_TEST.cc
-  SystemPaths_TEST.cc
-  Time_TEST.cc
-  URI_TEST.cc
-  Util_TEST.cc
-  Uuid_TEST.cc
-  WorkerPool_TEST.cc
-)
-
-# FIXME: Some classes fail to build on Windows
-if(NOT WIN32)
-  set (gtest_sources ${gtest_sources}
-    #AudioDecoder_TEST.cc
-=======
   # FIXME: Some tests cannot build on Windows
   list(REMOVE_ITEM gtest_sources
->>>>>>> 5257d68e
     GTSMeshUtils_TEST.cc
     Image_TEST.cc
     ImageHeightmap_TEST.cc
