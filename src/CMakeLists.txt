include (${project_cmake_dir}/Utils.cmake)
include_directories(${CMAKE_CURRENT_SOURCE_DIR}
                    ${tinyxml2_INCLUDE_DIRS})

set (sources
  Animation.cc
  Base64.cc
  Battery.cc
  BVHLoader.cc
  ColladaExporter.cc
  ColladaLoader.cc
  Console.cc
  Dem.cc
  Event.cc
  KeyEvent.cc
  KeyFrame.cc
  Material.cc
  MaterialDensity.cc
  Mesh.cc
  MeshExporter.cc
  MeshManager.cc
  MouseEvent.cc
  NodeAnimation.cc
  NodeTransform.cc
  OBJLoader.cc
  PluginLoader.cc
  SemanticVersion.cc
  Skeleton.cc
  SkeletonAnimation.cc
  SkeletonNode.cc
  STLLoader.cc
  StringUtils.cc
  SystemPaths.cc
  SubMesh.cc
  SVGLoader.cc
  Time.cc
  Timer.cc
  URI.cc
  Util.cc
  Uuid.cc
<<<<<<< HEAD
  Video.cc
  VideoEncoder.cc
  WorkerPool.cc
=======
>>>>>>> 37e527dc
)

# FIXME: Some classes fail to build on Windows
if(NOT WIN32)
  set (sources ${sources}
    AudioDecoder.cc
    ffmpeg_inc.cc
    GTSMeshUtils.cc
    Image.cc
    ImageHeightmap.cc
    MeshCSG.cc
    Video.cc
    VideoEncoder.cc
  )
endif()

if (NOT USE_EXTERNAL_TINYXML2)
    list (APPEND sources ${CMAKE_SOURCE_DIR}/src/tinyxml2/tinyxml2.cpp)
endif()

set (gtest_sources
  Animation_TEST.cc
  Base64_TEST.cc
  Battery_TEST.cc
  ColladaExporter_TEST.cc
  ColladaLoader_TEST.cc
  Console_TEST.cc
  Dem_TEST.cc
  EnumIface_TEST.cc
  Event_TEST.cc
  KeyEvent_TEST.cc
  Material_TEST.cc
  MaterialDensity_TEST.cc
  Mesh_TEST.cc
  MeshManager_TEST.cc
  MouseEvent_TEST.cc
  MovingWindowFilter_TEST.cc
  OBJLoader_TEST.cc
  PluginLoader_TEST.cc
  SemanticVersion_TEST.cc
  StringUtils_TEST.cc
  SubMesh_TEST.cc
  SVGLoader_TEST.cc
  SystemPaths_TEST.cc
  Time_TEST.cc
  URI_TEST.cc
  Util_TEST.cc
  Uuid_TEST.cc
<<<<<<< HEAD
  VideoEncoder_TEST.cc
  WorkerPool_TEST.cc
=======
>>>>>>> 37e527dc
)

# FIXME: Some classes fail to build on Windows
if(NOT WIN32)
  set (gtest_sources ${gtest_sources}
    #AudioDecoder_TEST.cc
    GTSMeshUtils_TEST.cc
    Image_TEST.cc
    ImageHeightmap_TEST.cc
    VideoEncoder_TEST.cc
  )
endif()

ign_add_library(${PROJECT_LIBRARY_TARGET_NAME} ${sources})
target_link_libraries(${PROJECT_LIBRARY_TARGET_NAME}
  ${IGNITION-MATH_LIBRARIES}
  ${tinyxml2_LIBRARIES}
  ${uuid_LIBRARIES}
  )

if(NOT WIN32)
  target_link_libraries(${PROJECT_LIBRARY_TARGET_NAME}
    ${freeimage_LIBRARIES}
    ${gts_LIBRARIES}
    ${libavcodec_LIBRARIES}
    ${libavformat_LIBRARIES}
    ${libavutil_LIBRARIES}
    ${libavdevice_LIBRARIES}
    ${libswscale_LIBRARIES}
  )
endif()

if (UNIX AND NOT APPLE)
  target_link_libraries(${PROJECT_LIBRARY_TARGET_NAME} rt)

  # Need to add default visibility to ignition-msgs
  get_target_property(current_property ${PROJECT_LIBRARY_TARGET_NAME}
    COMPILE_FLAGS)

  # property non-existent or empty
  if(NOT current_property)
    set_target_properties(${PROJECT_LIBRARY_TARGET_NAME}
      PROPERTIES GENERATED TRUE
      COMPILE_FLAGS "-fvisibility=default")
  else()
    set_target_properties(${PROJECT_LIBRARY_TARGET_NAME}
      PROPERTIES COMPILE_FLAGS
      "${current_property} -fvisibility=default")
  endif()
endif()

# When the minimum CMake required version will be >= 3.1
# we could use the target_compile_features() command
# to enable C++11 support in a platform-independent way.
if(NOT MSVC)
  target_compile_options(${PROJECT_LIBRARY_TARGET_NAME} PUBLIC "-std=c++11")
endif()

target_include_directories(${PROJECT_LIBRARY_TARGET_NAME}
  PUBLIC $<BUILD_INTERFACE:${PROJECT_SOURCE_DIR}/include>
  $<INSTALL_INTERFACE:${INCLUDE_INSTALL_DIR_FULL}>)

ign_install_library(${PROJECT_LIBRARY_TARGET_NAME} ${PROJECT_EXPORT_NAME})

#ign_add_library(ignition-common ${sources})
#ign_install_library(ignition-common)

#target_link_libraries(ignition-common
#  ${IGNITION-MATH_LIBRARIES}
#)

ign_build_tests(${gtest_sources})<|MERGE_RESOLUTION|>--- conflicted
+++ resolved
@@ -38,12 +38,7 @@
   URI.cc
   Util.cc
   Uuid.cc
-<<<<<<< HEAD
-  Video.cc
-  VideoEncoder.cc
   WorkerPool.cc
-=======
->>>>>>> 37e527dc
 )
 
 # FIXME: Some classes fail to build on Windows
@@ -92,11 +87,6 @@
   URI_TEST.cc
   Util_TEST.cc
   Uuid_TEST.cc
-<<<<<<< HEAD
-  VideoEncoder_TEST.cc
-  WorkerPool_TEST.cc
-=======
->>>>>>> 37e527dc
 )
 
 # FIXME: Some classes fail to build on Windows
