--- conflicted
+++ resolved
@@ -48,19 +48,12 @@
 ign_build_tests(
   TYPE UNIT
   SOURCES ${gtest_sources}
-<<<<<<< HEAD
   LIB_DEPS
     ignition-utils${IGN_UTILS_VER}::ignition-utils${IGN_UTILS_VER}
     ignition-common${IGN_COMMON_VER}-testing
-=======
->>>>>>> c2a34dd4
   INCLUDE_DIRS
     # Used to make internal source file headers visible to the unit tests
-    ${CMAKE_CURRENT_SOURCE_DIR}
-    # Used to make test-directory headers visible to the unit tests
-    ${PROJECT_SOURCE_DIR}
-    # Used to make test_config.h visible to the unit tests
-    ${PROJECT_BINARY_DIR})
+    ${CMAKE_CURRENT_SOURCE_DIR})
 
 if(TARGET UNIT_MovingWindowFilter_TEST)
   target_include_directories(UNIT_MovingWindowFilter_TEST PRIVATE
