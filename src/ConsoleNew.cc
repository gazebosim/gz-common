/*
 * Copyright (C) 2016 Open Source Robotics Foundation
 *
 * Licensed under the Apache License, Version 2.0 (the "License");
 * you may not use this file except in compliance with the License.
 * You may obtain a copy of the License at
 *
 * http://www.apache.org/licenses/LICENSE-2.0
 *
 * Unless required by applicable law or agreed to in writing, software
 * distributed under the License is distributed on an "AS IS" BASIS,
 * WITHOUT WARRANTIES OR CONDITIONS OF ANY KIND, either express or implied.
 * See the License for the specific language governing permissions and
 * limitations under the License.
 *
 */
#include <memory>
#include <sstream>
#include <string>

#include <gz/common/config.hh>
#include <gz/common/ConsoleNew.hh>
#include <gz/common/Util.hh>
#include <gz/utils/NeverDestroyed.hh>

#include <spdlog/sinks/basic_file_sink.h>
<<<<<<< HEAD
#include <spdlog/sinks/stdout_color_sinks.h>
#include <spdlog/spdlog.h>

namespace {
/// \brief ToDo.
class GzSplitSink : public spdlog::sinks::sink
{
  /// \brief Class destructor.
  public: ~GzSplitSink() override = default;

  /// \brief Log a message.
  /// \param[in] _msg The message to log.
  public: void log(const spdlog::details::log_msg &_msg) override
  {
    if (_msg.level == spdlog::level::warn ||
        _msg.level == spdlog::level::err  ||
        _msg.level == spdlog::level::critical)
=======
#include <spdlog/sinks/dist_sink.h>

namespace {
/// \brief Custom log sink that routes to stdout/stderr in Gazebo conventions
class gz_split_sink : public spdlog::sinks::sink {
 public:
    ~gz_split_sink() override = default;

    void log(const spdlog::details::log_msg &msg) override
    {
      if (msg.level == spdlog::level::warn ||
          msg.level == spdlog::level::err ||
          msg.level == spdlog::level::critical)
        stderr.log(msg);
      else
        stdout.log(msg);
    }

    void flush() override
    {
      stdout.flush();
      stderr.flush();
    }

    void set_pattern(const std::string &pattern) override
    {
      stdout.set_pattern(pattern);
      stderr.set_pattern(pattern);
    }

    void set_formatter(std::unique_ptr<spdlog::formatter> sink_formatter) override
    {
      stdout.set_formatter(sink_formatter->clone());
      stderr.set_formatter(std::move(sink_formatter));
    }

    void set_color_mode(spdlog::color_mode mode)
>>>>>>> 53e94363
    {
      stderr.log(_msg);
    }
    else
      stdout.log(_msg);
  }

  /// \brief Flush messages.
  public: void flush() override
  {
    stdout.flush();
    stderr.flush();
  }

  /// \brief Set the logging pattern.
  /// \param[in] _pattern The logging pattern. 
  public: void set_pattern(const std::string &_pattern) override
  {
    stdout.set_pattern(_pattern);
    stderr.set_pattern(_pattern);
  }

  /// \brief Set the new formatter.
  /// \param[in] _sinkFormatter The formatter.
  public: void set_formatter(std::unique_ptr<spdlog::formatter> _sinkFormatter)
  override
  {
    stdout.set_formatter(_sinkFormatter->clone());
    stderr.set_formatter(std::move(_sinkFormatter));
  }

  /// \brief Set the color mode.
  /// \param[in] _mode Color mode.
  public: void set_color_mode(spdlog::color_mode _mode)
  {
    stdout.set_color_mode(_mode);
    stderr.set_color_mode(_mode);
  }

  /// \brief Standard output.
  private: spdlog::sinks::stdout_color_sink_mt stdout;

  /// \brief Standard error.
  private: spdlog::sinks::stderr_color_sink_mt stderr;
};
}  // namespace

namespace gz::common
{
/////////////////////////////////////////////////
LogMessage::LogMessage(const char* _file, int _line,
  spdlog::level::level_enum _logLevel)
  : severity(_logLevel), sourceLocation(_file, _line, "")
{
}

/////////////////////////////////////////////////
LogMessage::~LogMessage()
{
  gz::common::ConsoleNew::Root().Logger().log(sourceLocation, severity, ss.str());
}

/////////////////////////////////////////////////
std::ostream& LogMessage::stream()
{
  return ss;
}

/// \brief Private data for the ConsoleNew class.
class ConsoleNew::Implementation
{
<<<<<<< HEAD
  /// \brief .
  public: std::shared_ptr<GzSplitSink> consoleSink {nullptr};
=======
 public:
  explicit Implementation(const std::string &logger_name):
    console_sink(std::make_shared<gz_split_sink>()),
    sinks(std::make_shared<spdlog::sinks::dist_sink_mt>()),
    logger(std::make_shared<spdlog::logger>(logger_name, sinks))
  {
  }

  std::shared_ptr<gz_split_sink> console_sink;
>>>>>>> 53e94363

  /// \brief .
  public: std::shared_ptr<spdlog::sinks::basic_file_sink_mt> fileSink {nullptr};

<<<<<<< HEAD
  /// \brief .
  public: std::shared_ptr<spdlog::logger> logger {nullptr};
};

/////////////////////////////////////////////////
ConsoleNew::ConsoleNew(const std::string &loggerName):
  dataPtr(gz::utils::MakeUniqueImpl<Implementation>())
{
  this->dataPtr->consoleSink = std::make_shared<GzSplitSink>();
  this->dataPtr->fileSink = std::make_shared<spdlog::sinks::basic_file_sink_mt>(
    "/tmp/filename.txt", true);
  this->dataPtr->logger = std::make_shared<spdlog::logger>(
    spdlog::logger(loggerName,
    {
      this->dataPtr->fileSink, this->dataPtr->consoleSink
    }));
=======
  std::shared_ptr<spdlog::sinks::dist_sink_mt> sinks {nullptr};

  std::shared_ptr<spdlog::logger> logger {nullptr};
};

ConsoleNew::ConsoleNew(const std::string &logger_name):
  dataPtr(gz::utils::MakeUniqueImpl<Implementation>(logger_name))
{
  // Add the console sink as a destination
  this->dataPtr->sinks->add_sink(this->dataPtr->console_sink);
>>>>>>> 53e94363

  // Configure the logger
  this->dataPtr->logger->set_level(spdlog::level::info);
  this->dataPtr->logger->flush_on(spdlog::level::err);

  spdlog::flush_every(std::chrono::seconds(5));
  spdlog::register_logger(this->dataPtr->logger);
}

/////////////////////////////////////////////////
void ConsoleNew::SetColorMode(spdlog::color_mode _mode)
{
  this->dataPtr->consoleSink->set_color_mode(_mode);
}

<<<<<<< HEAD
/////////////////////////////////////////////////
=======
void ConsoleNew::set_log_destination(const std::string &filename)
{
  if (this->dataPtr->file_sink != nullptr)
  {
    this->dataPtr->sinks->remove_sink(this->dataPtr->file_sink);
  }
  this->dataPtr->file_sink = std::make_shared<spdlog::sinks::basic_file_sink_mt>(filename, true);
  this->dataPtr->sinks->add_sink(this->dataPtr->file_sink);
}

>>>>>>> 53e94363
spdlog::logger& ConsoleNew::Logger() const
{
  return *this->dataPtr->logger;
}

<<<<<<< HEAD
/////////////////////////////////////////////////
=======
std::shared_ptr<spdlog::logger> ConsoleNew::LoggerPtr() const
{
  return this->dataPtr->logger;
}

>>>>>>> 53e94363
ConsoleNew& ConsoleNew::Root()
{
  static gz::utils::NeverDestroyed<ConsoleNew> root{"gz"};
  return root.Access();
}
}  // namespace gz::common<|MERGE_RESOLUTION|>--- conflicted
+++ resolved
@@ -18,18 +18,19 @@
 #include <sstream>
 #include <string>
 
+#include <gz/common/ConsoleNew.hh>
 #include <gz/common/config.hh>
 #include <gz/common/ConsoleNew.hh>
 #include <gz/common/Util.hh>
 #include <gz/utils/NeverDestroyed.hh>
 
+#include <spdlog/spdlog.h>
+#include <spdlog/sinks/stdout_color_sinks.h>
 #include <spdlog/sinks/basic_file_sink.h>
-<<<<<<< HEAD
-#include <spdlog/sinks/stdout_color_sinks.h>
-#include <spdlog/spdlog.h>
+#include <spdlog/sinks/dist_sink.h>
 
 namespace {
-/// \brief ToDo.
+/// \brief Custom log sink that routes to stdout/stderr in Gazebo conventions
 class GzSplitSink : public spdlog::sinks::sink
 {
   /// \brief Class destructor.
@@ -42,45 +43,6 @@
     if (_msg.level == spdlog::level::warn ||
         _msg.level == spdlog::level::err  ||
         _msg.level == spdlog::level::critical)
-=======
-#include <spdlog/sinks/dist_sink.h>
-
-namespace {
-/// \brief Custom log sink that routes to stdout/stderr in Gazebo conventions
-class gz_split_sink : public spdlog::sinks::sink {
- public:
-    ~gz_split_sink() override = default;
-
-    void log(const spdlog::details::log_msg &msg) override
-    {
-      if (msg.level == spdlog::level::warn ||
-          msg.level == spdlog::level::err ||
-          msg.level == spdlog::level::critical)
-        stderr.log(msg);
-      else
-        stdout.log(msg);
-    }
-
-    void flush() override
-    {
-      stdout.flush();
-      stderr.flush();
-    }
-
-    void set_pattern(const std::string &pattern) override
-    {
-      stdout.set_pattern(pattern);
-      stderr.set_pattern(pattern);
-    }
-
-    void set_formatter(std::unique_ptr<spdlog::formatter> sink_formatter) override
-    {
-      stdout.set_formatter(sink_formatter->clone());
-      stderr.set_formatter(std::move(sink_formatter));
-    }
-
-    void set_color_mode(spdlog::color_mode mode)
->>>>>>> 53e94363
     {
       stderr.log(_msg);
     }
@@ -152,53 +114,33 @@
 /// \brief Private data for the ConsoleNew class.
 class ConsoleNew::Implementation
 {
-<<<<<<< HEAD
-  /// \brief .
-  public: std::shared_ptr<GzSplitSink> consoleSink {nullptr};
-=======
  public:
-  explicit Implementation(const std::string &logger_name):
-    console_sink(std::make_shared<gz_split_sink>()),
+  explicit Implementation(const std::string &_loggerName):
+    consoleSink(std::make_shared<GzSplitSink>()),
     sinks(std::make_shared<spdlog::sinks::dist_sink_mt>()),
-    logger(std::make_shared<spdlog::logger>(logger_name, sinks))
+    logger(std::make_shared<spdlog::logger>(_loggerName, sinks))
   {
   }
 
-  std::shared_ptr<gz_split_sink> console_sink;
->>>>>>> 53e94363
+  /// \brief .
+  std::shared_ptr<GzSplitSink> consoleSink;
 
   /// \brief .
-  public: std::shared_ptr<spdlog::sinks::basic_file_sink_mt> fileSink {nullptr};
+  std::shared_ptr<spdlog::sinks::basic_file_sink_mt> fileSink {nullptr};
 
-<<<<<<< HEAD
   /// \brief .
-  public: std::shared_ptr<spdlog::logger> logger {nullptr};
+  std::shared_ptr<spdlog::sinks::dist_sink_mt> sinks {nullptr};
+
+  /// \brief .
+  std::shared_ptr<spdlog::logger> logger {nullptr};
 };
 
 /////////////////////////////////////////////////
-ConsoleNew::ConsoleNew(const std::string &loggerName):
-  dataPtr(gz::utils::MakeUniqueImpl<Implementation>())
-{
-  this->dataPtr->consoleSink = std::make_shared<GzSplitSink>();
-  this->dataPtr->fileSink = std::make_shared<spdlog::sinks::basic_file_sink_mt>(
-    "/tmp/filename.txt", true);
-  this->dataPtr->logger = std::make_shared<spdlog::logger>(
-    spdlog::logger(loggerName,
-    {
-      this->dataPtr->fileSink, this->dataPtr->consoleSink
-    }));
-=======
-  std::shared_ptr<spdlog::sinks::dist_sink_mt> sinks {nullptr};
-
-  std::shared_ptr<spdlog::logger> logger {nullptr};
-};
-
-ConsoleNew::ConsoleNew(const std::string &logger_name):
-  dataPtr(gz::utils::MakeUniqueImpl<Implementation>(logger_name))
+ConsoleNew::ConsoleNew(const std::string &_loggerName):
+  dataPtr(gz::utils::MakeUniqueImpl<Implementation>(_loggerName))
 {
   // Add the console sink as a destination
-  this->dataPtr->sinks->add_sink(this->dataPtr->console_sink);
->>>>>>> 53e94363
+  this->dataPtr->sinks->add_sink(this->dataPtr->consoleSink);
 
   // Configure the logger
   this->dataPtr->logger->set_level(spdlog::level::info);
@@ -214,34 +156,31 @@
   this->dataPtr->consoleSink->set_color_mode(_mode);
 }
 
-<<<<<<< HEAD
 /////////////////////////////////////////////////
-=======
-void ConsoleNew::set_log_destination(const std::string &filename)
+void ConsoleNew::SetLogDestination(const std::string &_filename)
 {
-  if (this->dataPtr->file_sink != nullptr)
+  if (this->dataPtr->fileSink != nullptr)
   {
-    this->dataPtr->sinks->remove_sink(this->dataPtr->file_sink);
+    this->dataPtr->sinks->remove_sink(this->dataPtr->fileSink);
   }
-  this->dataPtr->file_sink = std::make_shared<spdlog::sinks::basic_file_sink_mt>(filename, true);
-  this->dataPtr->sinks->add_sink(this->dataPtr->file_sink);
+  this->dataPtr->fileSink =
+    std::make_shared<spdlog::sinks::basic_file_sink_mt>(_filename, true);
+  this->dataPtr->sinks->add_sink(this->dataPtr->fileSink);
 }
 
->>>>>>> 53e94363
+/////////////////////////////////////////////////
 spdlog::logger& ConsoleNew::Logger() const
 {
   return *this->dataPtr->logger;
 }
 
-<<<<<<< HEAD
 /////////////////////////////////////////////////
-=======
 std::shared_ptr<spdlog::logger> ConsoleNew::LoggerPtr() const
 {
   return this->dataPtr->logger;
 }
 
->>>>>>> 53e94363
+/////////////////////////////////////////////////
 ConsoleNew& ConsoleNew::Root()
 {
   static gz::utils::NeverDestroyed<ConsoleNew> root{"gz"};
