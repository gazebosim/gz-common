--- conflicted
+++ resolved
@@ -7,7 +7,6 @@
 
 ## Ignition Common 4.X to 5.X
 
-<<<<<<< HEAD
 ### Additions
 
 1. **geospatial** component that loads heightmap images and DEMs
@@ -23,10 +22,6 @@
 
 1. `HeightmapData::FillHeightmap` method is now `const`.
 
-=======
-### Modifications
-
->>>>>>> 4256a572
 1. `Image::AvgColor`, `Image::Data` and `Image::RGBData` methods are now `const`.
 
 ## Ignition Common 3.X to 4.X
@@ -95,4 +90,4 @@
 
 1. **ignition-cmake**
     + Ignition-math now has a build dependency on ignition-cmake, which
-      allows cmake scripts to be shared across all the ignition packages.+      allows cmake scripts to be shared across all the ignition packages.
