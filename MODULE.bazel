## MODULE.bazel
module(
    name = "gz-common",
    repo_name = "org_gazebosim_gz-common",
)

<<<<<<< HEAD
bazel_dep(name = "bazel_skylib", version = "1.7.1")
=======
bazel_dep(name = "assimp", version = "5.4.3")
>>>>>>> 0ac86c0d
bazel_dep(name = "buildifier_prebuilt", version = "7.3.1")
bazel_dep(name = "cdt", version = "1.4.0")
bazel_dep(name = "freeimage", version = "3.19.10")
bazel_dep(name = "googletest", version = "1.14.0")
bazel_dep(name = "remotery", version = "1.0.0")
bazel_dep(name = "rules_license", version = "1.0.0")
bazel_dep(name = "tinyxml2", version = "10.0.0")
bazel_dep(name = "libuuid", version = "2.39.3.bcr.1")

# Gazebo Dependencies
bazel_dep(name = "rules_gazebo", version = "0.0.2")
bazel_dep(name = "gz-utils")
bazel_dep(name = "gz-math")

archive_override(
    module_name = "gz-utils",
    strip_prefix = "gz-utils-gz-utils3",
    urls = ["https://github.com/gazebosim/gz-utils/archive/refs/heads/gz-utils3.tar.gz"],
)

archive_override(
    module_name = "gz-math",
    strip_prefix = "gz-math-gz-math8",
    urls = ["https://github.com/gazebosim/gz-math/archive/refs/heads/gz-math8.tar.gz"],
)<|MERGE_RESOLUTION|>--- conflicted
+++ resolved
@@ -4,11 +4,8 @@
     repo_name = "org_gazebosim_gz-common",
 )
 
-<<<<<<< HEAD
 bazel_dep(name = "bazel_skylib", version = "1.7.1")
-=======
 bazel_dep(name = "assimp", version = "5.4.3")
->>>>>>> 0ac86c0d
 bazel_dep(name = "buildifier_prebuilt", version = "7.3.1")
 bazel_dep(name = "cdt", version = "1.4.0")
 bazel_dep(name = "freeimage", version = "3.19.10")
