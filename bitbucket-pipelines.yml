--- conflicted
+++ resolved
@@ -17,14 +17,9 @@
             cmake pkg-config python ruby-ronn uuid-dev
             libavcodec-dev libavdevice-dev libavformat-dev libavutil-dev
             libfreeimage-dev libgts-dev libswscale-dev libtinyxml2-dev
-<<<<<<< HEAD
-            libignition-math3-dev
-            lcov curl mercurial cppcheck
-=======
             libignition-cmake-dev
             libignition-math4-dev
-            lcov curl mercurial
->>>>>>> 5257d68e
+            lcov curl mercurial cppcheck
           # Code checker
           - sh tools/code_check.sh
           # Build
