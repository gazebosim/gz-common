/*
 * Copyright (C) 2022 Open Source Robotics Foundation
 *
 * Licensed under the Apache License, Version 2.0 (the "License");
 * you may not use this file except in compliance with the License.
 * You may obtain a copy of the License at
 *
 *     http://www.apache.org/licenses/LICENSE-2.0
 *
 * Unless required by applicable law or agreed to in writing, software
 * distributed under the License is distributed on an "AS IS" BASIS,
 * WITHOUT WARRANTIES OR CONDITIONS OF ANY KIND, either express or implied.
 * See the License for the specific language governing permissions and
 * limitations under the License.
 *
*/

#include <gtest/gtest.h>
#include <iostream>
#include <sstream>
#include <string>

#include <gz/math/TimeVaryingVolumetricGrid.hh>

#include "gz/common/CSVStreams.hh"
#include "gz/common/DataFrame.hh"
#include "gz/common/Filesystem.hh"

using namespace gz;

/////////////////////////////////////////////////
TEST(DataFrameTests, SimpleCSV)
{
  std::stringstream ss;
  ss << "t,x,y,z,temperature" << std::endl
     << "0,0,0,0,25.2" << std::endl
     << "0,10,0,0,25.2" << std::endl
     << "0,0,10,0,25.2" << std::endl
     << "0,10,10,0,25.2" << std::endl
     << "1,0,0,0,24.9" << std::endl
     << "1,10,0,0,24.9" << std::endl
     << "1,0,10,0,25.1" << std::endl
     << "1,10,10,0,25.1" << std::endl;

  using DataT =
      math::InMemoryTimeVaryingVolumetricGrid<double, double, double>;
  using DataFrameT = common::DataFrame<std::string, DataT>;
  const auto df = common::IO<DataFrameT>::ReadFrom(
      common::CSVIStreamIterator(ss),
      common::CSVIStreamIterator());

  ASSERT_TRUE(df.Has("temperature"));
  const DataT &temperatureData = df["temperature"];
  auto temperatureSession = temperatureData.StepTo(
      temperatureData.CreateSession(), 0.);
  ASSERT_TRUE(temperatureSession.has_value());
  const math::Vector3d position{5., 5., 0.};
  auto temperature = temperatureData.LookUp(
      temperatureSession.value(), position);
  ASSERT_TRUE(temperature.has_value());
<<<<<<< HEAD
  auto keys = df.Keys();
  ASSERT_EQ(keys.size(), 1);
  ASSERT_EQ(keys[0], "temperature");
=======
  EXPECT_DOUBLE_EQ(25.2, temperature.value());
  temperatureSession = temperatureData.StepTo(
      temperatureData.CreateSession(), 0.5);
  ASSERT_TRUE(temperatureSession.has_value());
  temperature = temperatureData.LookUp(
      temperatureSession.value(), position);
  ASSERT_TRUE(temperature.has_value());
>>>>>>> facac173
  EXPECT_DOUBLE_EQ(25.1, temperature.value());
}

/////////////////////////////////////////////////
TEST(DataFrameTests, ComplexCSV)
{
  std::stringstream ss;
  ss << "timestamp,temperature,pressure,humidity,lat,lon,altitude" << std::endl
     << "1658923062,13.1,101490,91,36.80029505,-121.788972517,0.8" << std::endl
     << "1658923062,13,101485,88,36.80129505,-121.788972517,0.8" << std::endl
     << "1658923062,13.1,101485,89,36.80029505,-121.789972517,0.8" << std::endl
     << "1658923062,13.5,101490,92,36.80129505,-121.789972517,0.8" << std::endl;

  using DataT =
      math::InMemoryTimeVaryingVolumetricGrid<double, double, double>;
  using DataFrameT = common::DataFrame<std::string, DataT>;
  const auto df = common::IO<DataFrameT>::ReadFrom(
      common::CSVIStreamIterator(ss), common::CSVIStreamIterator(),
      "timestamp", {"lat", "lon", "altitude"});
  EXPECT_TRUE(df.Has("temperature"));
  EXPECT_TRUE(df.Has("humidity"));
  ASSERT_TRUE(df.Has("pressure"));
  auto keys = df.Keys();
  ASSERT_EQ(keys.size(), 3);
  const DataT &pressureData = df["pressure"];
  auto pressureSession = pressureData.CreateSession();
  const math::Vector3d position{36.80079505, -121.789472517, 0.8};
  auto pressure = pressureData.LookUp(pressureSession, position);
  ASSERT_TRUE(pressure.has_value());
  EXPECT_DOUBLE_EQ(101487.5, pressure.value());
}<|MERGE_RESOLUTION|>--- conflicted
+++ resolved
@@ -58,19 +58,10 @@
   auto temperature = temperatureData.LookUp(
       temperatureSession.value(), position);
   ASSERT_TRUE(temperature.has_value());
-<<<<<<< HEAD
   auto keys = df.Keys();
   ASSERT_EQ(keys.size(), 1);
   ASSERT_EQ(keys[0], "temperature");
-=======
-  EXPECT_DOUBLE_EQ(25.2, temperature.value());
-  temperatureSession = temperatureData.StepTo(
-      temperatureData.CreateSession(), 0.5);
-  ASSERT_TRUE(temperatureSession.has_value());
-  temperature = temperatureData.LookUp(
-      temperatureSession.value(), position);
-  ASSERT_TRUE(temperature.has_value());
->>>>>>> facac173
+
   EXPECT_DOUBLE_EQ(25.1, temperature.value());
 }
 
