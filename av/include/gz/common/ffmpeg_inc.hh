--- conflicted
+++ resolved
@@ -56,31 +56,19 @@
   namespace common
   {
     /// \brief Helper function to avoid deprecation warnings.
-<<<<<<< HEAD
-    IGNITION_COMMON_AV_VISIBLE
+    GZ_COMMON_AV_VISIBLE
     GZ_DEPRECATED(5)
     AVFrame *AVFrameAlloc(void);
 
     /// \brief Helper function to avoid deprecation warnings.
-    IGNITION_COMMON_AV_VISIBLE
+    GZ_COMMON_AV_VISIBLE
     GZ_DEPRECATED(5)
-=======
-    GZ_COMMON_AV_VISIBLE
-    AVFrame *AVFrameAlloc(void);
-
-    /// \brief Helper function to avoid deprecation warnings.
-    GZ_COMMON_AV_VISIBLE
->>>>>>> 5d576ba9
     void AVFrameUnref(AVFrame *_frame);
 
     /// \brief Helper function to avoid deprecation warnings.
     /// \param[in] _packet AVPacket structure that stores compressed data
-<<<<<<< HEAD
-    IGNITION_COMMON_AV_VISIBLE
+    GZ_COMMON_AV_VISIBLE
     GZ_DEPRECATED(5)
-=======
-    GZ_COMMON_AV_VISIBLE
->>>>>>> 5d576ba9
     void AVPacketUnref(AVPacket *_packet);
 
     /// \brief Helper function to avoid deprecation warnings
@@ -94,12 +82,8 @@
     /// the number of bytes used.
     /// \note If the codec is in draining mode, _packet can be null. The return
     /// value on success will then be 0, but _gotFrame will be non-zero.
-<<<<<<< HEAD
-    IGNITION_COMMON_AV_VISIBLE
+    GZ_COMMON_AV_VISIBLE
     GZ_DEPRECATED(5)
-=======
-    GZ_COMMON_AV_VISIBLE
->>>>>>> 5d576ba9
     int AVCodecDecode(AVCodecContext *_codecCtx,
         AVFrame *_frame, int *_gotFrame, AVPacket *_packet);
 
