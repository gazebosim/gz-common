/*
 * Copyright (C) 2016 Open Source Robotics Foundation
 *
 * Licensed under the Apache License, Version 2.0 (the "License");
 * you may not use this file except in compliance with the License.
 * You may obtain a copy of the License at
 *
 *     http://www.apache.org/licenses/LICENSE-2.0
 *
 * Unless required by applicable law or agreed to in writing, software
 * distributed under the License is distributed on an "AS IS" BASIS,
 * WITHOUT WARRANTIES OR CONDITIONS OF ANY KIND, either express or implied.
 * See the License for the specific language governing permissions and
 * limitations under the License.
 *
 */

<<<<<<< HEAD
#include <string>

#include <ignition/common/config.hh>

#ifndef _WIN32
#pragma GCC system_header
#endif

#ifndef INT64_C
#define INT64_C(c) (c ## LL)
#define UINT64_C(c) (c ## ULL)
#endif

#ifndef AV_ERROR_MAX_STRING_SIZE
#define AV_ERROR_MAX_STRING_SIZE 64
#endif

extern "C" {
#include <libavcodec/avcodec.h>
#include <libavformat/avformat.h>
#include <libswscale/swscale.h>
#include <libavutil/mathematics.h>
#include <libavutil/opt.h>
#include <libavutil/error.h>
#include <libavutil/imgutils.h>
#include <libavutil/hwcontext.h>

#if defined(__linux__) && defined(HAVE_AVDEVICE)
#include <libavdevice/avdevice.h>
#endif
}

#include <ignition/common/av/Export.hh>

namespace ignition
{
  namespace common
  {
    /// \brief Helper function to avoid deprecation warnings.
    IGNITION_COMMON_AV_VISIBLE
    IGN_DEPRECATED(5)
    AVFrame *AVFrameAlloc(void);

    /// \brief Helper function to avoid deprecation warnings.
    IGNITION_COMMON_AV_VISIBLE
    IGN_DEPRECATED(5)
    void AVFrameUnref(AVFrame *_frame);

    /// \brief Helper function to avoid deprecation warnings.
    /// \param[in] _packet AVPacket structure that stores compressed data
    IGNITION_COMMON_AV_VISIBLE
    IGN_DEPRECATED(5)
    void AVPacketUnref(AVPacket *_packet);

    /// \brief Helper function to avoid deprecation warnings
    /// from av_codec_decode_video2.
    /// \param[in] _codecCtx Codec context.
    /// \param[out] _frame AVFrame in which decoded video frame is stored.
    /// \param[out] _gotFrame Zero if no frame could be decompressed,
    /// otherwise nonzero.
    /// \param[in] _packet AVPacket structure that stores compressed data.
    /// \return On error or eof, a negative value is returned, otherwise
    /// the number of bytes used.
    /// \note If the codec is in draining mode, _packet can be null. The return
    /// value on success will then be 0, but _gotFrame will be non-zero.
    IGNITION_COMMON_AV_VISIBLE
    IGN_DEPRECATED(5)
    int AVCodecDecode(AVCodecContext *_codecCtx,
        AVFrame *_frame, int *_gotFrame, AVPacket *_packet);

    // av_err2str only works in C99, this is a version that works in C++;
    // https://github.com/joncampbell123/composite-video-simulator/issues/5#issuecomment-611885908
    inline std::string av_err2str_cpp(int errnum)
    {
      thread_local char buf[AV_ERROR_MAX_STRING_SIZE];
      memset(buf, 0, sizeof(buf));
      // lavu 51.58.100
      return av_make_error_string(buf, AV_ERROR_MAX_STRING_SIZE, errnum);
    }
  }
}

#endif
=======
#include <gz/common/ffmpeg_inc.hh>
>>>>>>> e93afaaa
<|MERGE_RESOLUTION|>--- conflicted
+++ resolved
@@ -15,90 +15,4 @@
  *
  */
 
-<<<<<<< HEAD
-#include <string>
-
-#include <ignition/common/config.hh>
-
-#ifndef _WIN32
-#pragma GCC system_header
-#endif
-
-#ifndef INT64_C
-#define INT64_C(c) (c ## LL)
-#define UINT64_C(c) (c ## ULL)
-#endif
-
-#ifndef AV_ERROR_MAX_STRING_SIZE
-#define AV_ERROR_MAX_STRING_SIZE 64
-#endif
-
-extern "C" {
-#include <libavcodec/avcodec.h>
-#include <libavformat/avformat.h>
-#include <libswscale/swscale.h>
-#include <libavutil/mathematics.h>
-#include <libavutil/opt.h>
-#include <libavutil/error.h>
-#include <libavutil/imgutils.h>
-#include <libavutil/hwcontext.h>
-
-#if defined(__linux__) && defined(HAVE_AVDEVICE)
-#include <libavdevice/avdevice.h>
-#endif
-}
-
-#include <ignition/common/av/Export.hh>
-
-namespace ignition
-{
-  namespace common
-  {
-    /// \brief Helper function to avoid deprecation warnings.
-    IGNITION_COMMON_AV_VISIBLE
-    IGN_DEPRECATED(5)
-    AVFrame *AVFrameAlloc(void);
-
-    /// \brief Helper function to avoid deprecation warnings.
-    IGNITION_COMMON_AV_VISIBLE
-    IGN_DEPRECATED(5)
-    void AVFrameUnref(AVFrame *_frame);
-
-    /// \brief Helper function to avoid deprecation warnings.
-    /// \param[in] _packet AVPacket structure that stores compressed data
-    IGNITION_COMMON_AV_VISIBLE
-    IGN_DEPRECATED(5)
-    void AVPacketUnref(AVPacket *_packet);
-
-    /// \brief Helper function to avoid deprecation warnings
-    /// from av_codec_decode_video2.
-    /// \param[in] _codecCtx Codec context.
-    /// \param[out] _frame AVFrame in which decoded video frame is stored.
-    /// \param[out] _gotFrame Zero if no frame could be decompressed,
-    /// otherwise nonzero.
-    /// \param[in] _packet AVPacket structure that stores compressed data.
-    /// \return On error or eof, a negative value is returned, otherwise
-    /// the number of bytes used.
-    /// \note If the codec is in draining mode, _packet can be null. The return
-    /// value on success will then be 0, but _gotFrame will be non-zero.
-    IGNITION_COMMON_AV_VISIBLE
-    IGN_DEPRECATED(5)
-    int AVCodecDecode(AVCodecContext *_codecCtx,
-        AVFrame *_frame, int *_gotFrame, AVPacket *_packet);
-
-    // av_err2str only works in C99, this is a version that works in C++;
-    // https://github.com/joncampbell123/composite-video-simulator/issues/5#issuecomment-611885908
-    inline std::string av_err2str_cpp(int errnum)
-    {
-      thread_local char buf[AV_ERROR_MAX_STRING_SIZE];
-      memset(buf, 0, sizeof(buf));
-      // lavu 51.58.100
-      return av_make_error_string(buf, AV_ERROR_MAX_STRING_SIZE, errnum);
-    }
-  }
-}
-
-#endif
-=======
-#include <gz/common/ffmpeg_inc.hh>
->>>>>>> e93afaaa
+#include <gz/common/ffmpeg_inc.hh>