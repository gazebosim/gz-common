--- conflicted
+++ resolved
@@ -389,14 +389,6 @@
         break;
       }
     }
-<<<<<<< HEAD
-=======
-#else
-    gzerr << "libavdevice version >= 56.4.100 is required for v4l2 recording. "
-          << "This version is available on Ubuntu Xenial or greater.\n";
-    return false;
-#endif
->>>>>>> 5d576ba9
   }
   else
   {
@@ -437,14 +429,7 @@
   auto* encoder = this->dataPtr->FindEncoder(codecId);
   if (!encoder)
   {
-<<<<<<< HEAD
     ignerr << "Codec for["
-=======
-    gzerr << "Codec for["
-#if LIBAVCODEC_VERSION_INT < AV_VERSION_INT(57, 24, 1)
-          << this->dataPtr->formatCtx->oformat->name
-#else
->>>>>>> 5d576ba9
           << avcodec_get_name(codecId)
           << "] not found. Video encoding is not started.\n";
     this->Reset();
