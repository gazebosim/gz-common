/*
 * Copyright 2016 Open Source Robotics Foundation
 *
 * Licensed under the Apache License, Version 2.0 (the "License");
 * you may not use this file except in compliance with the License.
 * You may obtain a copy of the License at
 *
 *     http://www.apache.org/licenses/LICENSE-2.0
 *
 * Unless required by applicable law or agreed to in writing, software
 * distributed under the License is distributed on an "AS IS" BASIS,
 * WITHOUT WARRANTIES OR CONDITIONS OF ANY KIND, either express or implied.
 * See the License for the specific language governing permissions and
 * limitations under the License.
 *
*/
#include <stdio.h>

#include <mutex>

#include <ignition/common/av/Util.hh>
#include "ignition/common/ffmpeg_inc.hh"
#include "ignition/common/Console.hh"
#include "ignition/common/VideoEncoder.hh"

using namespace ignition;
using namespace common;

// Private data class
class ignition::common::VideoEncoderPrivate
{
  /// \brief Name of the file which stores the video while it is being
  ///        recorded.
  public: std::string filename;

  /// \brief libav audio video stream
  public: AVStream *videoStream = nullptr;

  /// \brief libav codec  context
  public: AVCodecContext *codecCtx = nullptr;

  /// \brief libav format I/O context
  public: AVFormatContext *formatCtx = nullptr;

  /// \brief libav output video frame
  public: AVFrame *avOutFrame = nullptr;

  /// \brief libav input image data
#if LIBAVCODEC_VERSION_INT < AV_VERSION_INT(57, 24, 1)
  public: AVPicture *avInFrame = nullptr;
#else
  public: AVFrame *avInFrame = nullptr;
#endif

  /// \brief Software scaling context
  public: SwsContext *swsCtx = nullptr;

  /// \brief True if the encoder is running
  public: bool encoding = false;

  /// \brief Video encoding bit rate
  public: unsigned int bitRate = VIDEO_ENCODER_BITRATE_DEFAULT;

  /// \brief Input frame width
  public: unsigned int inWidth = 0;

  /// \brief Input frame height
  public: unsigned int inHeight = 0;

  /// \brief Encoding format
  public: std::string format = VIDEO_ENCODER_FORMAT_DEFAULT;

  /// \brief Target framerate.
  public: unsigned int fps = VIDEO_ENCODER_FPS_DEFAULT;

  /// \brief Previous time when the frame is added.
  public: std::chrono::steady_clock::time_point timePrev;

  /// \brief Time when the first frame is added.
  public: std::chrono::steady_clock::time_point timeStart;

  /// \brief Number of frames in the video
  public: uint64_t frameCount = 0;

  /// \brief Mutex for thread safety.
  public: std::mutex mutex;
};

/////////////////////////////////////////////////
VideoEncoder::VideoEncoder()
: dataPtr(new VideoEncoderPrivate)
{
  // Make sure libav is loaded.
  ignition::common::load();
}

/////////////////////////////////////////////////
VideoEncoder::~VideoEncoder()
{
  this->Reset();
}

/////////////////////////////////////////////////
std::string VideoEncoder::Format() const
{
  return this->dataPtr->format;
}

/////////////////////////////////////////////////
unsigned int VideoEncoder::BitRate() const
{
  return this->dataPtr->bitRate;
}

/////////////////////////////////////////////////
bool VideoEncoder::Start(const std::string &_format,
                         const std::string &_filename,
                         const unsigned int _width,
                         const unsigned int _height,
                         const unsigned int _fps,
                         const unsigned int _bitRate)
{
  // Do not allow Start to be called more than once without Stop or Reset
  // being called first.
  if (this->dataPtr->encoding)
    return false;

  // This will be true if Stop has been called, but not reset. We will reset
  // automatically to prevent any errors.
  if (this->dataPtr->formatCtx || this->dataPtr->avInFrame ||
      this->dataPtr->avOutFrame || this->dataPtr->swsCtx ||
      this->dataPtr->frameCount > 0u)
  {
    this->Reset();
  }

  // Remove old temp file, if it exists.
  if (common::exists(this->dataPtr->filename))
    std::remove(this->dataPtr->filename.c_str());

  // Calculate a good bitrate if the _bitRate argument is zero
  if (_bitRate == 0)
  {
    // 240p
    if (_width * _height <= 424*240)
      this->dataPtr->bitRate = 100000;
    // 360p
    else if (_width * _height <= 640*360)
      this->dataPtr->bitRate = 230000;
    // 432p
    else if (_width * _height <= 768*432)
      this->dataPtr->bitRate = 330000;
    // 480p (SD or NTSC widescreen)
    else if (_width * _height <= 848*480)
      this->dataPtr->bitRate = 410000;
    // 576p (PAL widescreen)
    else if (_width * _height <= 1024*576)
      this->dataPtr->bitRate = 590000;
    // 720p (HD)
    else if (_width * _height <= 1280*720)
      this->dataPtr->bitRate = 920000;
    // >720P(Full HD)
    else
      this->dataPtr->bitRate = 2070000;
  }
  else
  {
    this->dataPtr->bitRate = _bitRate;
  }

  // Store some info and reset the frame count.
  this->dataPtr->format = _format.compare("v4l") == 0 ? "v4l2" : _format;
  this->dataPtr->fps = _fps;
  this->dataPtr->frameCount = 0;
  this->dataPtr->filename = _filename;

  // Create a default filenamae if the provided filename is empty.
  if (this->dataPtr->filename.empty())
  {
    if (this->dataPtr->format.compare("v4l2") == 0)
    {
      ignerr << "A video4linux loopback device filename must be specified on "
        << "Start\n";
      this->Reset();
      return false;
    }
    else
    {
      this->dataPtr->filename = common::cwd() + "/TMP_RECORDING." +
                                this->dataPtr->format;
    }
  }

  // The remainder of this function handles FFMPEG initialization of a video
  // stream

  // This 'if' and 'free' are just for safety. We chech the value of formatCtx
  // below.
  if (this->dataPtr->formatCtx)
    avformat_free_context(this->dataPtr->formatCtx);
  this->dataPtr->formatCtx = nullptr;

  // Special case for video4linux2. Here we attempt to find the v4l2 device
  if (this->dataPtr->format.compare("v4l2") == 0)
  {
#if LIBAVDEVICE_VERSION_INT >= AV_VERSION_INT(56, 4, 100)
    AVOutputFormat *outputFormat = nullptr;
    while ((outputFormat = av_output_video_device_next(outputFormat))
           != nullptr)
    {
      // Break when the output device name matches 'v4l2'
      if (this->dataPtr->format.compare(outputFormat->name) == 0)
      {
        // Allocate the context using the correct outputFormat
        avformat_alloc_output_context2(&this->dataPtr->formatCtx,
            outputFormat, nullptr, this->dataPtr->filename.c_str());
        break;
      }
    }
#else
    ignerr << "libavdevice version >= 56.4.100 is required for v4l2 recording. "
          << "This version is available on Ubuntu Xenial or greater.\n";
    return false;
#endif
  }
  else
  {
    AVOutputFormat *outputFormat = av_guess_format(nullptr,
                                   this->dataPtr->filename.c_str(), nullptr);

    if (!outputFormat)
    {
      ignwarn << "Could not deduce output format from file extension."
        << "Using MPEG.\n";
    }

#if LIBAVFORMAT_VERSION_INT < AV_VERSION_INT(56, 40, 1)
        this->dataPtr->formatCtx = avformat_alloc_context();
        if (outputFormat)
        {
          this->dataPtr->formatCtx->oformat = outputFormat;
        }
        else
        {
          this->dataPtr->formatCtx->oformat =
            av_guess_format("mpeg", nullptr, nullptr);
        }
#ifdef WIN32
        _sprintf(this->dataPtr->formatCtx->filename,
                 sizeof(this->dataPtr->formatCtx->filename),
                 "%s", _filename.c_str());
#else
        snprintf(this->dataPtr->formatCtx->filename,
                sizeof(this->dataPtr->formatCtx->filename),
                "%s", _filename.c_str());
#endif

#else
    avformat_alloc_output_context2(&this->dataPtr->formatCtx, nullptr, nullptr,
        this->dataPtr->filename.c_str());
#endif
  }

  // Make sure allocation occurred.
  if (!this->dataPtr->formatCtx)
  {
    ignerr << "Unable to allocate format context. Video encoding not started\n";
    this->Reset();
    return false;
  }

  // find the video encoder
  AVCodec *encoder = avcodec_find_encoder(
      this->dataPtr->formatCtx->oformat->video_codec);
  if (!encoder)
  {
    ignerr << "Codec for["
#if LIBAVCODEC_VERSION_INT < AV_VERSION_INT(57, 24, 1)
          << this->dataPtr->formatCtx->oformat->name
#else
          << avcodec_get_name(this->dataPtr->formatCtx->oformat->video_codec)
#endif
          << "] not found. Video encoding is not started.\n";
    this->Reset();
    return false;
  }

  // Create a new video stream
#if LIBAVCODEC_VERSION_INT < AV_VERSION_INT(57, 24, 1)
  this->dataPtr->videoStream = avformat_new_stream(this->dataPtr->formatCtx,
    encoder);
#else
  this->dataPtr->videoStream = avformat_new_stream(this->dataPtr->formatCtx,
      nullptr);
#endif

  if (!this->dataPtr->videoStream)
  {
    ignerr << "Could not allocate stream. Video encoding is not started\n";
    this->Reset();
    return false;
  }
  this->dataPtr->videoStream->id = this->dataPtr->formatCtx->nb_streams-1;

  // Allocate a new video context
#if LIBAVCODEC_VERSION_INT < AV_VERSION_INT(57, 24, 1)
  this->dataPtr->codecCtx = this->dataPtr->videoStream->codec;
#else
  this->dataPtr->codecCtx = avcodec_alloc_context3(encoder);
#endif

  if (!this->dataPtr->codecCtx)
  {
    ignerr << "Could not allocate an encoding context."
          << "Video encoding is not started\n";
    this->Reset();
    return false;
  }

  // some formats want stream headers to be separate
  if (this->dataPtr->formatCtx->oformat->flags & AVFMT_GLOBALHEADER)
  {
#if LIBAVCODEC_VERSION_INT < AV_VERSION_INT(57, 24, 1)
    this->dataPtr->codecCtx->flags |= CODEC_FLAG_GLOBAL_HEADER;
#else
    this->dataPtr->codecCtx->flags |= AV_CODEC_FLAG_GLOBAL_HEADER;
#endif
  }

  // Frames per second
  this->dataPtr->codecCtx->time_base.den = this->dataPtr->fps;
  this->dataPtr->codecCtx->time_base.num = 1;

  // The video stream must have the same time base as the context
  this->dataPtr->videoStream->time_base.den = this->dataPtr->fps;
  this->dataPtr->videoStream->time_base.num = 1;

  // Bitrate
  this->dataPtr->codecCtx->bit_rate = this->dataPtr->bitRate;

  // The resolution must be divisible by two
  this->dataPtr->codecCtx->width = _width % 2 == 0 ? _width : _width + 1;
  this->dataPtr->codecCtx->height = _height % 2 == 0 ? _height : _height + 1;

  // Emit one intra-frame every 10 frames
  this->dataPtr->codecCtx->gop_size = 10;
  this->dataPtr->codecCtx->max_b_frames = 1;
  this->dataPtr->codecCtx->pix_fmt = AV_PIX_FMT_YUV420P;
  this->dataPtr->codecCtx->thread_count = 5;

  // Set the codec id
  this->dataPtr->codecCtx->codec_id =
    this->dataPtr->formatCtx->oformat->video_codec;

  if (this->dataPtr->codecCtx->codec_id == AV_CODEC_ID_MPEG1VIDEO)
  {
    // Needed to avoid using macroblocks in which some coeffs overflow.
    // This does not happen with normal video, it just happens here as
    // the motion of the chroma plane does not match the luma plane.
    this->dataPtr->codecCtx->mb_decision = 2;
  }

  if (this->dataPtr->codecCtx->codec_id == AV_CODEC_ID_H264)
  {
    av_opt_set(this->dataPtr->codecCtx->priv_data, "preset", "slow", 0);

#if LIBAVCODEC_VERSION_INT < AV_VERSION_INT(57, 24, 1)
    av_opt_set(this->dataPtr->videoStream->codec->priv_data,
        "preset", "slow", 0);
#else
    av_opt_set(this->dataPtr->videoStream->priv_data, "preset", "slow", 0);
#endif
  }

  // Open the video context
  int ret = avcodec_open2(this->dataPtr->codecCtx, encoder, 0);
  if (ret < 0)
  {
    char errBuff[AV_ERROR_MAX_STRING_SIZE];
    av_strerror(ret, errBuff, AV_ERROR_MAX_STRING_SIZE);

    ignerr << "Could not open video codec: " << errBuff
          << "Video encoding is not started\n";
    this->Reset();
    return false;
  }

#if LIBAVCODEC_VERSION_INT < AV_VERSION_INT(55, 28, 1)
  this->dataPtr->avOutFrame = avcodec_alloc_frame();
#else
  this->dataPtr->avOutFrame = av_frame_alloc();
#endif

  if (!this->dataPtr->avOutFrame)
  {
    ignerr << "Could not allocate video frame. Video encoding is not started\n";
    this->Reset();
    return false;
  }

  this->dataPtr->avOutFrame->format = this->dataPtr->codecCtx->pix_fmt;
  this->dataPtr->avOutFrame->width = this->dataPtr->codecCtx->width;
  this->dataPtr->avOutFrame->height = this->dataPtr->codecCtx->height;

  // the image can be allocated by any means and av_image_alloc() is
  // just the most convenient way if av_malloc() is to be used
  if (av_image_alloc(this->dataPtr->avOutFrame->data,
                     this->dataPtr->avOutFrame->linesize,
                     this->dataPtr->codecCtx->width,
                     this->dataPtr->codecCtx->height,
                     this->dataPtr->codecCtx->pix_fmt, 32) < 0)
  {
    ignerr << "Could not allocate raw picture buffer."
          << "Video encoding is not started\n";
    this->Reset();
    return false;
  }

  // Copy parameters from the context to the video stream
#if LIBAVFORMAT_VERSION_INT < AV_VERSION_INT(57, 40, 101)
//  ret = avcodec_copy_context(this->dataPtr->videoStream->codec,
//                       this->dataPtr->codecCtx);
#else
  // codecpar was implemented in ffmpeg version 3.1
  ret = avcodec_parameters_from_context(
      this->dataPtr->videoStream->codecpar, this->dataPtr->codecCtx);
#endif
  if (ret < 0)
  {
    char errBuff[AV_ERROR_MAX_STRING_SIZE];
    av_strerror(ret, errBuff, AV_ERROR_MAX_STRING_SIZE);

    ignerr << "Could not copy the stream parameters:" << errBuff
          << "Video encoding not started\n";
    return false;
  }

  // setting mux preload and max delay avoids buffer underflow when writing to
  // mpeg format
  double muxMaxDelay = 0.7f;
  this->dataPtr->formatCtx->max_delay =
    static_cast<int>(muxMaxDelay * AV_TIME_BASE);

  // Open the video stream
  if (!(this->dataPtr->formatCtx->oformat->flags & AVFMT_NOFILE))
  {
    ret = avio_open(&this->dataPtr->formatCtx->pb,
        this->dataPtr->filename.c_str(), AVIO_FLAG_WRITE);

    if (ret < 0)
    {
      char errBuff[AV_ERROR_MAX_STRING_SIZE];
      av_strerror(ret, errBuff, AV_ERROR_MAX_STRING_SIZE);
      ignerr << "Could not open '" << this->dataPtr->filename << "'. "
            << errBuff
            << "Video encoding is not started\n";
      this->Reset();
      return false;
    }
  }

  // Write the stream header, if any.
  ret = avformat_write_header(this->dataPtr->formatCtx, nullptr);
  if (ret < 0)
  {
    char errBuff[AV_ERROR_MAX_STRING_SIZE];
    av_strerror(ret, errBuff, AV_ERROR_MAX_STRING_SIZE);

    ignerr << "Error occured when opening output file: " << errBuff
          << ". Video encoding is not started\n";
    this->Reset();
    return false;
  }

  this->dataPtr->encoding = true;
  return true;
}

////////////////////////////////////////////////
bool VideoEncoder::IsEncoding() const
{
  return this->dataPtr->encoding;
}

/////////////////////////////////////////////////
bool VideoEncoder::AddFrame(const unsigned char *_frame,
                            const unsigned int _width,
                            const unsigned int _height)
{
  return this->AddFrame(_frame, _width, _height,
                        std::chrono::steady_clock::now());
}

/////////////////////////////////////////////////
// This function supports ffmpeg2
bool VideoEncoder::AddFrame(const unsigned char *_frame,
    const unsigned int _width,
    const unsigned int _height,
    const std::chrono::steady_clock::time_point &_timestamp)
{
  std::lock_guard<std::mutex> lock(this->dataPtr->mutex);

  if (!this->dataPtr->encoding)
  {
    ignerr << "Start encoding before adding a frame\n";
    return false;
  }

  auto dt = _timestamp - this->dataPtr->timePrev;

  // Skip frames that arrive faster than the video's fps
  double period = 1.0/this->dataPtr->fps;
<<<<<<< HEAD
  if (dt < std::chrono::duration<double>(period))
=======
  if (this->dataPtr->frameCount > 0u &&
      dt < std::chrono::duration<double>(period))
>>>>>>> 33bde9a9
    return false;

  if (this->dataPtr->frameCount == 0u)
    this->dataPtr->timeStart = _timestamp;

  this->dataPtr->timePrev = _timestamp;

  // Cause the sws to be recreated on image resize
  if (this->dataPtr->swsCtx &&
      (this->dataPtr->inWidth != _width || this->dataPtr->inHeight != _height))
  {
    sws_freeContext(this->dataPtr->swsCtx);
    this->dataPtr->swsCtx = nullptr;

    if (this->dataPtr->avInFrame)
#if LIBAVCODEC_VERSION_INT < AV_VERSION_INT(57, 24, 1)
      av_free(this->dataPtr->avInFrame);
#else
      av_frame_free(&this->dataPtr->avInFrame);
#endif
    this->dataPtr->avInFrame = nullptr;
  }

  if (!this->dataPtr->swsCtx)
  {
    this->dataPtr->inWidth = _width;
    this->dataPtr->inHeight = _height;

    if (!this->dataPtr->avInFrame)
    {
#if LIBAVCODEC_VERSION_INT < AV_VERSION_INT(57, 24, 1)
      this->dataPtr->avInFrame = new AVPicture;
      avpicture_alloc(this->dataPtr->avInFrame,
          AV_PIX_FMT_RGB24, this->dataPtr->inWidth,
          this->dataPtr->inHeight);
#else
      this->dataPtr->avInFrame = av_frame_alloc();

      av_image_alloc(this->dataPtr->avInFrame->data,
          this->dataPtr->avInFrame->linesize,
          this->dataPtr->inWidth, this->dataPtr->inHeight,
          AV_PIX_FMT_RGB24, 1);
#endif
    }

    this->dataPtr->swsCtx = sws_getContext(
        this->dataPtr->inWidth,
        this->dataPtr->inHeight,
        AV_PIX_FMT_RGB24,
        this->dataPtr->codecCtx->width,
        this->dataPtr->codecCtx->height,
        this->dataPtr->codecCtx->pix_fmt,
        SWS_BICUBIC, nullptr, nullptr, nullptr);

    if (this->dataPtr->swsCtx == nullptr)
    {
      ignerr << "Error while calling sws_getContext\n";
      return false;
    }
  }

  // encode
  memcpy(this->dataPtr->avInFrame->data[0], _frame,
         this->dataPtr->inWidth * this->dataPtr->inHeight * 3);

  sws_scale(this->dataPtr->swsCtx,
      this->dataPtr->avInFrame->data,
      this->dataPtr->avInFrame->linesize,
      0, this->dataPtr->inHeight,
      this->dataPtr->avOutFrame->data,
      this->dataPtr->avOutFrame->linesize);

  // compute frame number based on timestamp of current image
  auto timeSinceStart = std::chrono::duration_cast<std::chrono::milliseconds>(
      _timestamp - this->dataPtr->timeStart);
  double durationSec = timeSinceStart.count() / 1000.0;
  uint64_t frameNumber = durationSec / period;

  uint64_t frameDiff = frameNumber + 1 - this->dataPtr->frameCount;

  // make sure we have continuous pts (frame number) otherwise some decoders
  // may not be happy. So encode more (duplicate) frames until the current frame
  // number
  for (uint64_t i = 0u; i < frameDiff; ++i)
  {
    this->dataPtr->avOutFrame->pts = this->dataPtr->frameCount++;

#if LIBAVCODEC_VERSION_INT < AV_VERSION_INT(57, 40, 101)
    int gotOutput = 0;
    AVPacket avPacket;
    av_init_packet(&avPacket);
    avPacket.data = nullptr;
    avPacket.size = 0;

    int ret = avcodec_encode_video2(this->dataPtr->codecCtx, &avPacket,
        this->dataPtr->avOutFrame, &gotOutput);

    if (ret >= 0 && gotOutput == 1)
    {
      avPacket.stream_index = this->dataPtr->videoStream->index;

      // Scale timestamp appropriately.
      if (avPacket.pts != static_cast<int64_t>(AV_NOPTS_VALUE))
      {
        avPacket.pts = av_rescale_q(avPacket.pts,
            this->dataPtr->codecCtx->time_base,
            this->dataPtr->videoStream->time_base);
      }

      if (avPacket.dts != static_cast<int64_t>(AV_NOPTS_VALUE))
      {
        avPacket.dts = av_rescale_q(
            avPacket.dts,
            this->dataPtr->codecCtx->time_base,
            this->dataPtr->videoStream->time_base);
      }

      // Write frame to disk
      ret = av_interleaved_write_frame(this->dataPtr->formatCtx, &avPacket);

      if (ret < 0)
      {
        ignerr << "Error writing frame" << std::endl;
        return false;
      }
    }

    av_free_packet(&avPacket);

    // #else for libavcodec version check
#else

    AVPacket *avPacket = av_packet_alloc();
    av_init_packet(avPacket);

    avPacket->data = nullptr;
    avPacket->size = 0;

    int ret = avcodec_send_frame(this->dataPtr->codecCtx,
                                 this->dataPtr->avOutFrame);

    // This loop will retrieve and write available packets
    while (ret >= 0)
    {
      ret = avcodec_receive_packet(this->dataPtr->codecCtx, avPacket);

      // Potential performance improvement: Queue the packets and write in
      // a separate thread.
      if (ret >= 0)
      {
        avPacket->stream_index = this->dataPtr->videoStream->index;

        // Scale timestamp appropriately.
        if (avPacket->pts != static_cast<int64_t>(AV_NOPTS_VALUE))
        {
          avPacket->pts = av_rescale_q(avPacket->pts,
              this->dataPtr->codecCtx->time_base,
              this->dataPtr->videoStream->time_base);
        }

        if (avPacket->dts != static_cast<int64_t>(AV_NOPTS_VALUE))
        {
          avPacket->dts = av_rescale_q(
              avPacket->dts,
              this->dataPtr->codecCtx->time_base,
              this->dataPtr->videoStream->time_base);
        }

        // Write frame to disk
        if (av_interleaved_write_frame(this->dataPtr->formatCtx, avPacket) < 0)
          ignerr << "Error writing frame" << std::endl;
      }
    }

    av_packet_unref(avPacket);
#endif
  }
  return true;
}

/////////////////////////////////////////////////
bool VideoEncoder::Stop()
{
  if (this->dataPtr->encoding && this->dataPtr->formatCtx)
    av_write_trailer(this->dataPtr->formatCtx);

#if LIBAVCODEC_VERSION_INT >= AV_VERSION_INT(57, 24, 1)
  if (this->dataPtr->codecCtx)
    avcodec_free_context(&this->dataPtr->codecCtx);
#endif
  this->dataPtr->codecCtx = nullptr;

  if (this->dataPtr->avInFrame)
#if LIBAVCODEC_VERSION_INT < AV_VERSION_INT(57, 24, 1)
    av_free(this->dataPtr->avInFrame);
#else
    av_frame_free(&this->dataPtr->avInFrame);
#endif
  this->dataPtr->avInFrame = nullptr;

  if (this->dataPtr->avOutFrame)
#if LIBAVCODEC_VERSION_INT < AV_VERSION_INT(57, 24, 1)
    av_free(this->dataPtr->avOutFrame);
#else
    av_frame_free(&this->dataPtr->avOutFrame);
#endif
  this->dataPtr->avOutFrame = nullptr;

  if (this->dataPtr->swsCtx)
    sws_freeContext(this->dataPtr->swsCtx);
  this->dataPtr->swsCtx = nullptr;

  // This frees the context and all the streams
  if (this->dataPtr->formatCtx)
    avformat_free_context(this->dataPtr->formatCtx);
  this->dataPtr->formatCtx = nullptr;
  this->dataPtr->videoStream = nullptr;

  this->dataPtr->encoding = false;
  return true;
}

/////////////////////////////////////////////////
bool VideoEncoder::SaveToFile(const std::string &_filename)
{
  // First stop the recording
  this->Stop();

  bool result = true;

  if (this->dataPtr->format != "v4l2")
  {
    result = common::moveFile(this->dataPtr->filename, _filename);

    if (!result)
    {
      ignerr << "Unable to rename file from[" << this->dataPtr->filename
        << "] to [" << _filename << "]\n";
    }
  }

  this->dataPtr->filename = "";

  this->Reset();

  return result;
}

/////////////////////////////////////////////////
void VideoEncoder::Reset()
{
  // Make sure the video has been stopped.
  this->Stop();

  // Remove old temp file, if it exists.
  if (common::exists(this->dataPtr->filename))
    std::remove(this->dataPtr->filename.c_str());

  // set default values
  this->dataPtr->frameCount = 0;
  this->dataPtr->inWidth = 0;
  this->dataPtr->inHeight = 0;
  this->dataPtr->timePrev = {};
  this->dataPtr->bitRate = VIDEO_ENCODER_BITRATE_DEFAULT;
  this->dataPtr->fps = VIDEO_ENCODER_FPS_DEFAULT;
  this->dataPtr->format = VIDEO_ENCODER_FORMAT_DEFAULT;
  this->dataPtr->timePrev = std::chrono::steady_clock::time_point();
  this->dataPtr->timeStart = std::chrono::steady_clock::time_point();
}<|MERGE_RESOLUTION|>--- conflicted
+++ resolved
@@ -510,12 +510,8 @@
 
   // Skip frames that arrive faster than the video's fps
   double period = 1.0/this->dataPtr->fps;
-<<<<<<< HEAD
-  if (dt < std::chrono::duration<double>(period))
-=======
   if (this->dataPtr->frameCount > 0u &&
       dt < std::chrono::duration<double>(period))
->>>>>>> 33bde9a9
     return false;
 
   if (this->dataPtr->frameCount == 0u)
