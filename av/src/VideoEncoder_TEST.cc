/*
 * Copyright (C) 2016 Open Source Robotics Foundation
 * Licensed under the Apache License, Version 2.0 (the "License");
 * you may not use this file except in compliance with the License.
 * You may obtain a copy of the License at
 *
 *     http://www.apache.org/licenses/LICENSE-2.0
 *
 * Unless required by applicable law or agreed to in writing, software
 * distributed under the License is distributed on an "AS IS" BASIS,
 * WITHOUT WARRANTIES OR CONDITIONS OF ANY KIND, either express or implied.
 * See the License for the specific language governing permissions and
 * limitations under the License.
 *
*/
#include <gtest/gtest.h>

#include "ignition/common/Console.hh"
#include "ignition/common/VideoEncoder.hh"
#include <ignition/utilities/ExtraTestMacros.hh>
#include "test_config.h"

using namespace ignition;
using namespace common;

<<<<<<< HEAD
class VideoEncoderTest : public common::testing::AutoLogFixture { };
=======
class VideoEncoderTest : public ignition::testing::AutoLogFixture
{
  // Documentation inherited
  protected: void SetUp() override
  {
    Console::SetVerbosity(4);
  }
};
>>>>>>> f34681de

/////////////////////////////////////////////////
TEST_F(VideoEncoderTest, StartStop)
{
  auto filePathMp4 = common::joinPaths(common::cwd(), "TMP_RECORDING.mp4");
  auto filePathMpg = common::joinPaths(common::cwd(), "TMP_RECORDING.mpg");

  {
    VideoEncoder video;
    EXPECT_FALSE(video.IsEncoding());
    EXPECT_STREQ(video.Format().c_str(), VIDEO_ENCODER_FORMAT_DEFAULT);
    EXPECT_EQ(video.BitRate(), static_cast<unsigned int>(
          VIDEO_ENCODER_BITRATE_DEFAULT));

    video.Start();
    EXPECT_TRUE(video.IsEncoding());
    EXPECT_TRUE(common::exists(filePathMp4)) << filePathMp4;
    EXPECT_EQ(video.BitRate(), 920000u);

    video.Stop();
    EXPECT_FALSE(video.IsEncoding());
    EXPECT_FALSE(common::exists(filePathMpg)) << filePathMpg;

    video.Start("mpg", "", 1024, 768);
    EXPECT_TRUE(video.IsEncoding());
    EXPECT_STREQ(video.Format().c_str(), "mpg");
    EXPECT_TRUE(common::exists(filePathMpg)) << filePathMpg;

    video.Start("mp4", "", 1024, 768);
    EXPECT_TRUE(video.IsEncoding());
    EXPECT_STREQ(video.Format().c_str(), "mpg");

    video.Stop();
    EXPECT_FALSE(video.IsEncoding());
  }

  // Check that temp files are removed when video goes out of scope
  // Fails on Windows with `Permission denied`
  // https://github.com/ignitionrobotics/ign-common/issues/148
#ifndef _WIN32
  EXPECT_FALSE(common::exists(filePathMp4)) << filePathMp4;
  EXPECT_FALSE(common::exists(filePathMpg)) << filePathMpg;
#endif
}

/////////////////////////////////////////////////
TEST_F(VideoEncoderTest, IGN_UTILS_TEST_DISABLED_ON_WIN32(Exists))
{
  auto filePathMp4 = common::joinPaths(common::cwd(), "TMP_RECORDING.mp4");
  auto filePathMpg = common::joinPaths(common::cwd(), "TMP_RECORDING.mpg");

  {
    VideoEncoder video;
    EXPECT_FALSE(video.IsEncoding());
    EXPECT_STREQ(video.Format().c_str(), VIDEO_ENCODER_FORMAT_DEFAULT);

    EXPECT_FALSE(common::exists(filePathMp4)) << filePathMp4;
    EXPECT_FALSE(common::exists(filePathMpg)) << filePathMpg;

    video.Start();
    EXPECT_TRUE(common::exists(filePathMp4));

    video.Reset();
    EXPECT_FALSE(common::exists(filePathMp4));
  }

  // Check that temp files are removed when video goes out of scope
  // Fails on Windows with `Permission denied`
  // https://github.com/ignitionrobotics/ign-common/issues/148
  EXPECT_FALSE(common::exists(filePathMp4)) << filePathMp4;
  EXPECT_FALSE(common::exists(filePathMpg)) << filePathMpg;
}<|MERGE_RESOLUTION|>--- conflicted
+++ resolved
@@ -23,10 +23,7 @@
 using namespace ignition;
 using namespace common;
 
-<<<<<<< HEAD
-class VideoEncoderTest : public common::testing::AutoLogFixture { };
-=======
-class VideoEncoderTest : public ignition::testing::AutoLogFixture
+class VideoEncoderTest : public common::testing::AutoLogFixture
 {
   // Documentation inherited
   protected: void SetUp() override
@@ -34,7 +31,6 @@
     Console::SetVerbosity(4);
   }
 };
->>>>>>> f34681de
 
 /////////////////////////////////////////////////
 TEST_F(VideoEncoderTest, StartStop)
