--- conflicted
+++ resolved
@@ -1,128 +1,4 @@
 /*
-<<<<<<< HEAD
-* Copyright (C) 2022 Open Source Robotics Foundation
-*
-* Licensed under the Apache License, Version 2.0 (the "License");
-* you may not use this file except in compliance with the License.
-* You may obtain a copy of the License at
-*
-*     http://www.apache.org/licenses/LICENSE-2.0
-*
-* Unless required by applicable law or agreed to in writing, software
-* distributed under the License is distributed on an "AS IS" BASIS,
-* WITHOUT WARRANTIES OR CONDITIONS OF ANY KIND, either express or implied.
-* See the License for the specific language governing permissions and
-* limitations under the License.
-*
-*/
-#ifndef IGNITION_COMMON_TESTING_DETAIL_AUTOLOGFIXTURE_HH_
-#define IGNITION_COMMON_TESTING_DETAIL_AUTOLOGFIXTURE_HH_
-
-#include "ignition/common/testing/AutoLogFixture.hh"
-
-#include <memory>
-#include <string>
-
-#include <ignition/common/Console.hh>
-#include <ignition/common/Filesystem.hh>
-#include <ignition/common/TempDirectory.hh>
-#include <ignition/common/Util.hh>
-
-namespace ignition::common::testing
-{
-
-//////////////////////////////////////////////////
-class AutoLogFixture::Implementation
-{
-  /// \brief String with the full path of the logfile
-  public: std::string logFilename;
-
-  /// \brief String with the full path to log directory
-  public: std::string logDirectory;
-
-  /// \brief String with the base path to log directory
-  public: std::string logBasePath;
-
-  /// \brief Temporary directory to run test in
-  public: std::unique_ptr<common::TempDirectory> temp;
-};
-
-
-//////////////////////////////////////////////////
-AutoLogFixture::AutoLogFixture():
-  dataPtr(ignition::utils::MakeUniqueImpl<Implementation>())
-{
-}
-
-//////////////////////////////////////////////////
-AutoLogFixture::~AutoLogFixture()
-{
-  ignLogClose();
-  EXPECT_TRUE(ignition::common::unsetenv(IGN_HOMEDIR));
-}
-
-//////////////////////////////////////////////////
-void AutoLogFixture::SetUp()
-{
-  const ::testing::TestInfo *const testInfo =
-    ::testing::UnitTest::GetInstance()->current_test_info();
-
-  std::string testName = testInfo->name();
-  std::string testCaseName = testInfo->test_case_name();
-  this->dataPtr->logFilename = testCaseName + "_" + testName + ".log";
-
-  std::replace(this->dataPtr->logFilename.begin(),
-               this->dataPtr->logFilename.end(),
-               '/', '_');
-
-  this->dataPtr->temp = std::make_unique<TempDirectory>(
-      "test", "ign_common", true);
-  ASSERT_TRUE(this->dataPtr->temp->Valid());
-  common::setenv(IGN_HOMEDIR, this->dataPtr->temp->Path());
-
-  // Initialize Console
-  auto logPath = common::joinPaths(this->dataPtr->temp->Path(), "test_logs");
-  ignLogInit(logPath, this->dataPtr->logFilename);
-
-  ASSERT_FALSE(logPath.empty());
-  ASSERT_TRUE(common::exists(
-        common::joinPaths(logPath, this->dataPtr->logFilename)));
-
-  // Read the full path to the log directory.
-  this->dataPtr->logDirectory = ignLogDirectory();
-  ASSERT_FALSE(this->dataPtr->logDirectory.empty());
-  ASSERT_TRUE(ignition::common::exists(this->dataPtr->logDirectory));
-
-  ignition::common::Console::SetVerbosity(4);
-}
-
-//////////////////////////////////////////////////
-std::string AutoLogFixture::FullLogPath() const
-{
-  return ignition::common::joinPaths(
-    this->dataPtr->logDirectory, this->dataPtr->logFilename);
-}
-
-//////////////////////////////////////////////////
-std::string AutoLogFixture::LogContent() const
-{
-  std::string loggedString;
-  // Open the log file, and read back the string
-  std::ifstream ifs(this->FullLogPath().c_str(), std::ios::in);
-
-  while (!ifs.eof())
-  {
-    std::string line;
-    std::getline(ifs, line);
-    loggedString += line;
-  }
-  return loggedString;
-}
-
-}  // namespace ignition::common::testing
-
-#endif  // IGNITION_COMMON_TESTING_DETAIL_AUTOLOGFIXTURE_HH_
-=======
  * Copyright (C) 2022 Open Source Robotics Foundation
  *
  * Licensed under the Apache License, Version 2.0 (the "License");
@@ -139,5 +15,4 @@
  *
  */
 
-#include <gz/common/testing/detail/AutoLogFixture.hh>
->>>>>>> 3aadb66c
+#include <gz/common/testing/detail/AutoLogFixture.hh>