--- conflicted
+++ resolved
@@ -198,13 +198,9 @@
                   unsigned int _index,
                   unsigned int _setIndex) const;
 
-<<<<<<< HEAD
-      /// \brief Set a texture coordinate
-=======
       /// \brief Set a texture coordinate. If multiple texture
       /// coordinate sets exist, this function sets the texture
       /// coordinate in the first texture coordinate set in the submesh.
->>>>>>> 5712a55b
       /// \param[in] _index Index of the texture coordinate that will be set.
       /// \param[in] _uv The new texture coordinate
       /// \sa SetTexCoordBySet
