--- conflicted
+++ resolved
@@ -15,188 +15,5 @@
  *
  */
 
-<<<<<<< HEAD
-#include <map>
-#include <string>
-#include <vector>
-
-#include <ignition/utils/ImplPtr.hh>
-
-#include <ignition/common/NodeTransform.hh>
-#include <ignition/common/graphics/Export.hh>
-
-namespace ignition
-{
-  namespace common
-  {
-    /// \class SkeletonNode Skeleton.hh ignition/common/SkeletonNode.hh
-    /// \brief A skeleton node
-    class IGNITION_COMMON_GRAPHICS_VISIBLE SkeletonNode
-    {
-      /// \brief enumeration of node types
-      public: enum SkeletonNodeType {NODE, JOINT};
-
-      /// \brief Constructor
-      /// \param[in] _parent The parent node
-      public: explicit SkeletonNode(SkeletonNode *_parent);
-
-      /// \brief Constructor
-      /// \param[in] _parent the parent node
-      /// \param[in] _name name of node
-      /// \param[in] _id Id of node
-      /// \param[in] _type The type of this node
-      public: SkeletonNode(SkeletonNode *_parent,
-                  const std::string &_name,
-                  const std::string &_id,
-                  const SkeletonNodeType _type = JOINT);
-
-      /// \brief Destructor
-      public: virtual ~SkeletonNode();
-
-      /// \brief Change the name
-      /// \param[in] _name the new name
-      public: void Name(const std::string &_name);
-
-      /// \brief Returns the name
-      /// \return the name
-      public: std::string Name() const;
-
-      /// \brief Change the id string
-      /// \param[in] _id the new id string
-      public: void Id(const std::string &_id);
-
-      /// \brief Returns the index
-      /// \return the id string
-      public: std::string Id() const;
-
-      /// \brief Change the skeleton node type
-      /// \param[in] _type the new type
-      public: void SetType(const SkeletonNodeType _type);
-
-      /// \brief Is a joint query
-      /// \return true if the skeleton type is a joint, false otherwise
-      public: bool IsJoint() const;
-
-      /// \brief Set a transformation
-      /// \param[in] _trans the transformation
-      /// \param[in] _updateChildren when true the UpdateChildrenTransforms
-      /// operation is performed
-      public: void SetTransform(const math::Matrix4d &_trans,
-                 const bool _updateChildren = true);
-
-      /// \brief Set the model transformation
-      /// \param[in] _trans the transformation
-      /// \param[in] _updateChildren when true the UpdateChildrenTransforms
-      /// operation is performed
-      public: void SetModelTransform(const math::Matrix4d &_trans,
-                  const bool _updateChildren = true);
-
-      /// \brief Apply model transformations in order for each node in the tree
-      public: void UpdateChildrenTransforms();
-
-      /// \brief Sets the initial transformation
-      /// \param[in] _trans the transfromation matrix
-      public: void SetInitialTransform(const math::Matrix4d &_trans);
-
-      /// \brief Reset the transformation to the initial transformation
-      /// \param[in] _resetChildren when true, performs the operation for every
-      /// node in the tree
-      public: void Reset(const bool _resetChildren);
-
-      /// \brief Get transform relative to parent
-      public: math::Matrix4d Transform() const;
-
-      /// \brief Set the parent node
-      /// \param[in] _parent the new parent
-      public: void SetParent(SkeletonNode *_parent);
-
-      /// \brief Returns the parent node
-      /// \return the parent
-      public: SkeletonNode *Parent() const;
-
-      /// \brief Queries wether a node has no parent parent
-      /// \return true if the node has no parent, fasle otherwise
-      public: bool IsRootNode() const;
-
-      /// \brief Add a new child
-      /// \param[in] _child a child
-      public: void AddChild(SkeletonNode *_child);
-
-      /// \brief Returns the children count
-      /// \return the count
-      public: unsigned int ChildCount() const;
-
-      /// \brief Find a child by index
-      /// \param[in] _index the index
-      /// \return the child skeleton.
-      public: SkeletonNode *Child(const unsigned int _index) const;
-
-      /// \brief Get child by name
-      /// \param[in] _name the name of the child skeleton
-      /// \return the skeleton, or NULL if not found
-      public: SkeletonNode *ChildByName(const std::string &_name) const;
-
-      /// \brief Get child by string id
-      /// \param[in] _id the string id
-      /// \return the child skeleton or NULL if not found
-      public: SkeletonNode *ChildById(const std::string &_id) const;
-
-      /// \brief Assign a handle number
-      /// \param[in] _h the handle
-      public: void Handle(const unsigned int _h);
-
-      /// \brief Get the handle index
-      /// \return the handle index
-      public: unsigned int Handle() const;
-
-      /// \brief Assign the inverse of the bind pose skeletal transform
-      /// \param[in] _invBM the transform
-      public: void SetInverseBindTransform(const math::Matrix4d &_invBM);
-
-      /// \brief Retrieve the inverse of the bind pose skeletal transform
-      /// \return the transform
-      public: math::Matrix4d InverseBindTransform() const;
-
-      /// \brief Returns true if the node has inv bind transform.
-      /// \detail to keep ABI compatibility, it checks if the inv bind transform
-      /// is the default value of zero.
-      /// \return true if the node has inv bind transform
-      public: bool HasInvBindTransform() const;
-
-      /// \brief Retrieve the model transform
-      /// \return the transform
-      public: math::Matrix4d ModelTransform() const;
-
-      /// \brief Retrieve the raw transformations
-      /// \return an array of transformations
-      public: std::vector<NodeTransform> RawTransforms() const;
-
-      /// \brief Return the raw transformations count
-      /// \return the count
-      public: unsigned int RawTransformCount() const;
-
-      /// \brief Find a raw transformation
-      /// \param[in] _i the index of the transformation
-      /// \return the node transform.
-      public: NodeTransform RawTransform(const unsigned int _i) const;
-
-      /// \brief Add a raw transform
-      /// \param[in] _t the transform
-      public: void AddRawTransform(const NodeTransform &_t);
-
-      /// \brief Returns a copy of the array of transformations.
-      /// \return the array of transform (These are the same as the raw trans)
-      public: std::vector<NodeTransform> Transforms() const;
-
-      /// \brief Private data pointer.
-      IGN_UTILS_IMPL_PTR(dataPtr)
-    };
-
-    typedef std::map<unsigned int, SkeletonNode*> SkeletonNodeMap;
-  }
-}
-#endif
-=======
 #include <gz/common/SkeletonNode.hh>
-#include <ignition/common/config.hh>
->>>>>>> 4f2ae91c
+#include <ignition/common/config.hh>