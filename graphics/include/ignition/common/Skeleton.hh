/*
 * Copyright (C) 2022 Open Source Robotics Foundation
 *
 * Licensed under the Apache License, Version 2.0 (the "License");
 * you may not use this file except in compliance with the License.
 * You may obtain a copy of the License at
 *
 *     http://www.apache.org/licenses/LICENSE-2.0
 *
 * Unless required by applicable law or agreed to in writing, software
 * distributed under the License is distributed on an "AS IS" BASIS,
 * WITHOUT WARRANTIES OR CONDITIONS OF ANY KIND, either express or implied.
 * See the License for the specific language governing permissions and
 * limitations under the License.
 *
 */

<<<<<<< HEAD
#include <vector>
#include <string>
#include <map>
#include <utility>

#include <ignition/math/Matrix4.hh>

#include <ignition/utils/ImplPtr.hh>

#include <ignition/common/SkeletonNode.hh>
#include <ignition/common/graphics/Export.hh>

namespace ignition
{
  namespace common
  {
    class SkeletonAnimation;

    /// \class Skeleton Skeleton.hh ignition/common/Skeleton.hh
    /// \brief A skeleton, usually used for animation purposes.
    class IGNITION_COMMON_GRAPHICS_VISIBLE Skeleton
    {
      /// \brief Constructor
      public: Skeleton();

      /// \brief Constructor
      /// \param[in] _root node
      public: explicit Skeleton(SkeletonNode *_root);

      /// \brief Destructor
      public: virtual ~Skeleton();

      /// \brief Change the root node
      /// \param[in] _node the new node
      public: void RootNode(SkeletonNode *_node);

      /// \brief Return the root
      /// \return the root
      public: SkeletonNode *RootNode() const;

      /// \brief Find a node
      /// \param[in] _name the name of the node to look for
      /// \return the node, or NULL if not found
      public: SkeletonNode *NodeByName(const std::string &_name) const;

      /// \brief Find node by index
      /// \param[in] _id the index
      /// \return the node, or NULL if not found
      public: SkeletonNode *NodeById(const std::string &_id) const;

      /// \brief Find or create node with handle
      /// \param[in] _handle
      /// \return the node. A new node is created if it didn't exist
      public: SkeletonNode *NodeByHandle(const unsigned int _handle) const;

      /// \brief Returns the node count
      /// \return the count
      public: unsigned int NodeCount() const;

      /// \brief Returns the number of joints
      /// \return the count
      public: unsigned int JointCount() const;

      /// \brief Scale all nodes, transforms and animation data
      /// \param[in] the scaling factor
      public: void Scale(const double _scale);

      /// \brief Set the bind pose skeletal transform
      /// \param[in] _trans the transform
      public: void SetBindShapeTransform(const math::Matrix4d &_trans);

      /// \brief Return bind pose skeletal transform
      /// \return A matrix
      public: math::Matrix4d BindShapeTransform() const;

      /// \brief Outputs the transforms to standard out
      public: void PrintTransforms() const;

      /// \brief Get a copy or the node dictionary.
      /// \return A copy of the nodes.
      public: const SkeletonNodeMap &Nodes() const;

      /// \brief Resizes the raw node weight array
      /// \param[in] _vertices the new size
      public: void SetNumVertAttached(const unsigned int _vertices);

      /// \brief Add a new weight to a node (bone)
      /// \param[in] _vertex index of the vertex
      /// \param[in] _node name of the bone
      /// \param[in] _weight the new weight (range 0 to 1)
      public: void AddVertNodeWeight(const unsigned int _vertex,
                  const std::string &_node, const double _weight);

      /// \brief Returns the number of bone weights for a vertex
      /// \param[in] _vertex the index of the vertex
      /// \return the count
      public: unsigned int VertNodeWeightCount(
                  const unsigned int _vertex) const;

      /// \brief Weight of a bone for a vertex
      /// \param[in] _v the index of the vertex
      /// \param[in] _i the index of the weight for that vertex
      /// \return a pair containing the name of the node and the weight
      public: std::pair<std::string, double> VertNodeWeight(
                  const unsigned int _v, const unsigned int _i) const;

      /// \brief Returns the number of animations
      /// \return the count
      public: unsigned int AnimationCount() const;

      /// \brief Find animation
      /// \param[in] _i the animation index
      /// \return the animation, or NULL if _i is out of bounds
      public: SkeletonAnimation *Animation(const unsigned int _i) const;

      /// \brief Add an animation. The skeleton does not take ownership of the
      /// animation
      /// \param[in] _anim the animation to add
      public: void AddAnimation(SkeletonAnimation *_anim);

      /// \brief Add an animation from BVH file.
      /// \param[in] _bvhFile the bvh file to load animation from
      /// \param[in] _scale the scale of the animation
      /// \return True if the BVH animation is compatible with skeleton
      public: bool AddBvhAnimation(const std::string &_bvhFile, double _scale);

      /// \brief Finding the skin node name that corresponds to
      /// the given animation node name.
      /// \param[in] _index the animation index
      /// \param[in] _animNodeName the given animation node name
      /// \return The corresponding skin node name in the skeleton
      public: std::string NodeNameAnimToSkin(unsigned int _index,
                  const std::string &_animNodeName);

      /// \brief Get the transformation to align translation from
      /// the animation skeleton to skin skeleton
      /// \param[in] _index the animation index
      /// \param[in] _animNodeName the animation node name
      /// \return The transformation to align translation
      public: math::Matrix4d AlignTranslation(unsigned int _index,
                  const std::string &_animNodeName);

      /// \brief Get the transformation to align rotation from
      /// the animation skeleton to skin skeleton
      /// \param[in] _index the animation index
      /// \param[in] _animNodeName the animation node name
      /// \return The transformation to align rotation
      public: math::Matrix4d AlignRotation(unsigned int _index,
                  const std::string &_animNodeName);

      /// \brief Initializes the hande numbers for each node in the map
      /// using breadth first traversal
      private: void BuildNodeMap();

      /// \brief Private data pointer.
      IGN_UTILS_UNIQUE_IMPL_PTR(dataPtr)
    };
  }
}
#endif
=======
#include <gz/common/Skeleton.hh>
#include <ignition/common/config.hh>
>>>>>>> 4f2ae91c
<|MERGE_RESOLUTION|>--- conflicted
+++ resolved
@@ -15,168 +15,5 @@
  *
  */
 
-<<<<<<< HEAD
-#include <vector>
-#include <string>
-#include <map>
-#include <utility>
-
-#include <ignition/math/Matrix4.hh>
-
-#include <ignition/utils/ImplPtr.hh>
-
-#include <ignition/common/SkeletonNode.hh>
-#include <ignition/common/graphics/Export.hh>
-
-namespace ignition
-{
-  namespace common
-  {
-    class SkeletonAnimation;
-
-    /// \class Skeleton Skeleton.hh ignition/common/Skeleton.hh
-    /// \brief A skeleton, usually used for animation purposes.
-    class IGNITION_COMMON_GRAPHICS_VISIBLE Skeleton
-    {
-      /// \brief Constructor
-      public: Skeleton();
-
-      /// \brief Constructor
-      /// \param[in] _root node
-      public: explicit Skeleton(SkeletonNode *_root);
-
-      /// \brief Destructor
-      public: virtual ~Skeleton();
-
-      /// \brief Change the root node
-      /// \param[in] _node the new node
-      public: void RootNode(SkeletonNode *_node);
-
-      /// \brief Return the root
-      /// \return the root
-      public: SkeletonNode *RootNode() const;
-
-      /// \brief Find a node
-      /// \param[in] _name the name of the node to look for
-      /// \return the node, or NULL if not found
-      public: SkeletonNode *NodeByName(const std::string &_name) const;
-
-      /// \brief Find node by index
-      /// \param[in] _id the index
-      /// \return the node, or NULL if not found
-      public: SkeletonNode *NodeById(const std::string &_id) const;
-
-      /// \brief Find or create node with handle
-      /// \param[in] _handle
-      /// \return the node. A new node is created if it didn't exist
-      public: SkeletonNode *NodeByHandle(const unsigned int _handle) const;
-
-      /// \brief Returns the node count
-      /// \return the count
-      public: unsigned int NodeCount() const;
-
-      /// \brief Returns the number of joints
-      /// \return the count
-      public: unsigned int JointCount() const;
-
-      /// \brief Scale all nodes, transforms and animation data
-      /// \param[in] the scaling factor
-      public: void Scale(const double _scale);
-
-      /// \brief Set the bind pose skeletal transform
-      /// \param[in] _trans the transform
-      public: void SetBindShapeTransform(const math::Matrix4d &_trans);
-
-      /// \brief Return bind pose skeletal transform
-      /// \return A matrix
-      public: math::Matrix4d BindShapeTransform() const;
-
-      /// \brief Outputs the transforms to standard out
-      public: void PrintTransforms() const;
-
-      /// \brief Get a copy or the node dictionary.
-      /// \return A copy of the nodes.
-      public: const SkeletonNodeMap &Nodes() const;
-
-      /// \brief Resizes the raw node weight array
-      /// \param[in] _vertices the new size
-      public: void SetNumVertAttached(const unsigned int _vertices);
-
-      /// \brief Add a new weight to a node (bone)
-      /// \param[in] _vertex index of the vertex
-      /// \param[in] _node name of the bone
-      /// \param[in] _weight the new weight (range 0 to 1)
-      public: void AddVertNodeWeight(const unsigned int _vertex,
-                  const std::string &_node, const double _weight);
-
-      /// \brief Returns the number of bone weights for a vertex
-      /// \param[in] _vertex the index of the vertex
-      /// \return the count
-      public: unsigned int VertNodeWeightCount(
-                  const unsigned int _vertex) const;
-
-      /// \brief Weight of a bone for a vertex
-      /// \param[in] _v the index of the vertex
-      /// \param[in] _i the index of the weight for that vertex
-      /// \return a pair containing the name of the node and the weight
-      public: std::pair<std::string, double> VertNodeWeight(
-                  const unsigned int _v, const unsigned int _i) const;
-
-      /// \brief Returns the number of animations
-      /// \return the count
-      public: unsigned int AnimationCount() const;
-
-      /// \brief Find animation
-      /// \param[in] _i the animation index
-      /// \return the animation, or NULL if _i is out of bounds
-      public: SkeletonAnimation *Animation(const unsigned int _i) const;
-
-      /// \brief Add an animation. The skeleton does not take ownership of the
-      /// animation
-      /// \param[in] _anim the animation to add
-      public: void AddAnimation(SkeletonAnimation *_anim);
-
-      /// \brief Add an animation from BVH file.
-      /// \param[in] _bvhFile the bvh file to load animation from
-      /// \param[in] _scale the scale of the animation
-      /// \return True if the BVH animation is compatible with skeleton
-      public: bool AddBvhAnimation(const std::string &_bvhFile, double _scale);
-
-      /// \brief Finding the skin node name that corresponds to
-      /// the given animation node name.
-      /// \param[in] _index the animation index
-      /// \param[in] _animNodeName the given animation node name
-      /// \return The corresponding skin node name in the skeleton
-      public: std::string NodeNameAnimToSkin(unsigned int _index,
-                  const std::string &_animNodeName);
-
-      /// \brief Get the transformation to align translation from
-      /// the animation skeleton to skin skeleton
-      /// \param[in] _index the animation index
-      /// \param[in] _animNodeName the animation node name
-      /// \return The transformation to align translation
-      public: math::Matrix4d AlignTranslation(unsigned int _index,
-                  const std::string &_animNodeName);
-
-      /// \brief Get the transformation to align rotation from
-      /// the animation skeleton to skin skeleton
-      /// \param[in] _index the animation index
-      /// \param[in] _animNodeName the animation node name
-      /// \return The transformation to align rotation
-      public: math::Matrix4d AlignRotation(unsigned int _index,
-                  const std::string &_animNodeName);
-
-      /// \brief Initializes the hande numbers for each node in the map
-      /// using breadth first traversal
-      private: void BuildNodeMap();
-
-      /// \brief Private data pointer.
-      IGN_UTILS_UNIQUE_IMPL_PTR(dataPtr)
-    };
-  }
-}
-#endif
-=======
 #include <gz/common/Skeleton.hh>
-#include <ignition/common/config.hh>
->>>>>>> 4f2ae91c
+#include <ignition/common/config.hh>