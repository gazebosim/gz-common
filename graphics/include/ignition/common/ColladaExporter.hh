/*
 * Copyright (C) 2022 Open Source Robotics Foundation
 *
 * Licensed under the Apache License, Version 2.0 (the "License");
 * you may not use this file except in compliance with the License.
 * You may obtain a copy of the License at
 *
 *     http://www.apache.org/licenses/LICENSE-2.0
 *
 * Unless required by applicable law or agreed to in writing, software
 * distributed under the License is distributed on an "AS IS" BASIS,
 * WITHOUT WARRANTIES OR CONDITIONS OF ANY KIND, either express or implied.
 * See the License for the specific language governing permissions and
 * limitations under the License.
 *
 */

<<<<<<< HEAD
#include <memory>
#include <string>
#include <vector>

#include <ignition/common/MeshExporter.hh>
#include <ignition/common/graphics/Export.hh>

#include <ignition/math/Color.hh>
#include <ignition/math/Matrix4.hh>

#include <ignition/utils/ImplPtr.hh>

namespace ignition
{
  namespace common
  {
    /// \brief This struct contains light data specifically for collada export
    /// Defaults set based on collada 1.4 specifications
    struct ColladaLight
    {
      /// \brief Name of the light
      std::string name;

      /// \brief Type of the light. Either "point", "directional" or "spot"
      std::string type;

      /// \brief Light direction (directional/spot lights only)
      math::Vector3d direction;

      /// \brief Light position (non directional lights only)
      math::Vector3d position;

      /// \brief Light diffuse color
      math::Color diffuse;

      /// \brief Constant attentuation
      double constantAttenuation = 1.0;

      /// \brief Linear attentuation
      double linearAttenuation = 0.0;

      /// \brief Quadratic attentuation
      double quadraticAttenuation = 0.0;

      /// \brief Falloff angle in degrees
      double falloffAngleDeg = 180.0;

      /// \brief Fallof exponent
      double falloffExponent = 0.0;
    };

    /// \brief Class used to export Collada mesh files
    class IGNITION_COMMON_GRAPHICS_VISIBLE ColladaExporter : public MeshExporter
    {
      /// \brief Constructor
      public: ColladaExporter();

      /// \brief Destructor
      public: virtual ~ColladaExporter();

      /// \brief Export a mesh to a file
      /// \param[in] _mesh Pointer to the mesh to be exported
      /// \param[in] _filename Exported file's path and name
      /// \param[in] _exportTextures True to export texture images to
      /// '../materials/textures' folder
      public: virtual void Export(const Mesh *_mesh,
          const std::string &_filename, bool _exportTextures = false);

      /// \brief Export a mesh to a file
      /// \param[in] _mesh Pointer to the mesh to be exported
      /// \param[in] _filename Exported file's path and name
      /// \param[in] _exportTextures True to export texture images to
      /// '../materials/textures' folder
      /// \param[in] _submeshToMatrix Matrices of submeshes
      public: void Export(const Mesh *_mesh,
          const std::string &_filename, bool _exportTextures,
          const std::vector<math::Matrix4d> &_submeshToMatrix);

      /// \brief Export a mesh to a file
      /// \param[in] _mesh Pointer to the mesh to be exported
      /// \param[in] _filename Exported file's path and name
      /// \param[in] _exportTextures True to export texture images to
      /// '../materials/textures' folder
      /// \param[in] _submeshToMatrix Matrices of submeshes
      /// \param[in] _lights List of lights to export
      public: void Export(const Mesh *_mesh,
          const std::string &_filename, bool _exportTextures,
          const std::vector<math::Matrix4d> &_submeshToMatrix,
          const std::vector<ColladaLight> &_lights);

      /// \brief Pointer to private data.
      IGN_UTILS_IMPL_PTR(dataPtr)
    };
  }
}
#endif
=======
#include <gz/common/ColladaExporter.hh>
#include <ignition/common/config.hh>
>>>>>>> 4f2ae91c
<|MERGE_RESOLUTION|>--- conflicted
+++ resolved
@@ -15,104 +15,5 @@
  *
  */
 
-<<<<<<< HEAD
-#include <memory>
-#include <string>
-#include <vector>
-
-#include <ignition/common/MeshExporter.hh>
-#include <ignition/common/graphics/Export.hh>
-
-#include <ignition/math/Color.hh>
-#include <ignition/math/Matrix4.hh>
-
-#include <ignition/utils/ImplPtr.hh>
-
-namespace ignition
-{
-  namespace common
-  {
-    /// \brief This struct contains light data specifically for collada export
-    /// Defaults set based on collada 1.4 specifications
-    struct ColladaLight
-    {
-      /// \brief Name of the light
-      std::string name;
-
-      /// \brief Type of the light. Either "point", "directional" or "spot"
-      std::string type;
-
-      /// \brief Light direction (directional/spot lights only)
-      math::Vector3d direction;
-
-      /// \brief Light position (non directional lights only)
-      math::Vector3d position;
-
-      /// \brief Light diffuse color
-      math::Color diffuse;
-
-      /// \brief Constant attentuation
-      double constantAttenuation = 1.0;
-
-      /// \brief Linear attentuation
-      double linearAttenuation = 0.0;
-
-      /// \brief Quadratic attentuation
-      double quadraticAttenuation = 0.0;
-
-      /// \brief Falloff angle in degrees
-      double falloffAngleDeg = 180.0;
-
-      /// \brief Fallof exponent
-      double falloffExponent = 0.0;
-    };
-
-    /// \brief Class used to export Collada mesh files
-    class IGNITION_COMMON_GRAPHICS_VISIBLE ColladaExporter : public MeshExporter
-    {
-      /// \brief Constructor
-      public: ColladaExporter();
-
-      /// \brief Destructor
-      public: virtual ~ColladaExporter();
-
-      /// \brief Export a mesh to a file
-      /// \param[in] _mesh Pointer to the mesh to be exported
-      /// \param[in] _filename Exported file's path and name
-      /// \param[in] _exportTextures True to export texture images to
-      /// '../materials/textures' folder
-      public: virtual void Export(const Mesh *_mesh,
-          const std::string &_filename, bool _exportTextures = false);
-
-      /// \brief Export a mesh to a file
-      /// \param[in] _mesh Pointer to the mesh to be exported
-      /// \param[in] _filename Exported file's path and name
-      /// \param[in] _exportTextures True to export texture images to
-      /// '../materials/textures' folder
-      /// \param[in] _submeshToMatrix Matrices of submeshes
-      public: void Export(const Mesh *_mesh,
-          const std::string &_filename, bool _exportTextures,
-          const std::vector<math::Matrix4d> &_submeshToMatrix);
-
-      /// \brief Export a mesh to a file
-      /// \param[in] _mesh Pointer to the mesh to be exported
-      /// \param[in] _filename Exported file's path and name
-      /// \param[in] _exportTextures True to export texture images to
-      /// '../materials/textures' folder
-      /// \param[in] _submeshToMatrix Matrices of submeshes
-      /// \param[in] _lights List of lights to export
-      public: void Export(const Mesh *_mesh,
-          const std::string &_filename, bool _exportTextures,
-          const std::vector<math::Matrix4d> &_submeshToMatrix,
-          const std::vector<ColladaLight> &_lights);
-
-      /// \brief Pointer to private data.
-      IGN_UTILS_IMPL_PTR(dataPtr)
-    };
-  }
-}
-#endif
-=======
 #include <gz/common/ColladaExporter.hh>
-#include <ignition/common/config.hh>
->>>>>>> 4f2ae91c
+#include <ignition/common/config.hh>