--- conflicted
+++ resolved
@@ -15,40 +15,5 @@
  *
  */
 
-<<<<<<< HEAD
-#include <string>
-#include <ignition/common/graphics/Export.hh>
-#include <ignition/common/MeshLoader.hh>
-
-#include <ignition/utils/ImplPtr.hh>
-
-namespace ignition
-{
-  namespace common
-  {
-    /// \class ColladaLoader ColladaLoader.hh ignition/common/ColladaLoader.hh
-    /// \brief Class used to load Collada mesh files
-    class IGNITION_COMMON_GRAPHICS_VISIBLE ColladaLoader : public MeshLoader
-    {
-      /// \brief Constructor
-      public: ColladaLoader();
-
-      /// \brief Destructor
-      public: virtual ~ColladaLoader();
-
-      /// \brief Load a mesh
-      /// \param[in] _filename Collada file to load
-      /// \return Pointer to a new Mesh
-      public: virtual Mesh *Load(const std::string &_filename);
-
-      /// \internal
-      /// \brief Pointer to private data.
-      IGN_UTILS_IMPL_PTR(dataPtr)
-    };
-  }
-}
-#endif
-=======
 #include <gz/common/ColladaLoader.hh>
-#include <ignition/common/config.hh>
->>>>>>> 4f2ae91c
+#include <ignition/common/config.hh>