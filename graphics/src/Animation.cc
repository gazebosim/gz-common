/*
 * Copyright (C) 2016 Open Source Robotics Foundation
 *
 * Licensed under the Apache License, Version 2.0 (the "License");
 * you may not use this file except in compliance with the License.
 * You may obtain a copy of the License at
 *
 *     http://www.apache.org/licenses/LICENSE-2.0
 *
 * Unless required by applicable law or agreed to in writing, software
 * distributed under the License is distributed on an "AS IS" BASIS,
 * WITHOUT WARRANTIES OR CONDITIONS OF ANY KIND, either express or implied.
 * See the License for the specific language governing permissions and
 * limitations under the License.
 *
*/
#include <algorithm>
#include <memory>

#include <ignition/math/Spline.hh>
#include <ignition/math/Vector2.hh>
#include <ignition/math/RotationSpline.hh>
#include <ignition/common/Console.hh>
#include <ignition/common/KeyFrame.hh>
#include <ignition/common/Animation.hh>

using namespace ignition;
using namespace common;

using KeyFrame_V = std::vector<std::shared_ptr<common::KeyFrame>>;

<<<<<<< HEAD
=======
/// \brief Implementaiton of std::reinterpret_pointer_cast from
/// cppreference.
/// Needed because MacOS Catalina doesn't support this part of the standard
/// \todo(anyone) remove withs future versions of MacOS
template< class T, class U >
std::shared_ptr<T>
reinterpret_pointer_cast( const std::shared_ptr<U>& r ) noexcept
{
    auto p =
      reinterpret_cast<typename std::shared_ptr<T>::element_type*>(r.get());
    return std::shared_ptr<T>(r, p);
}

/////////////////////////////////////////////////
>>>>>>> fda53acf
namespace
{
  struct KeyFrameTimeLess
  {
    bool operator() (const std::shared_ptr<common::KeyFrame> &_kf,
        const std::shared_ptr<common::KeyFrame> &_kf2) const
    {
      return _kf->Time() < _kf2->Time();
    }
  };
}

/////////////////////////////////////////////////
namespace ignition {
namespace common {

class Animation::Implementation
{
  /// \brief true if the animation is interpolated in x
  public: bool interpolateX{false};

  /// \brief animation name
  public: std::string name;

  /// \brief animation duration
  public: double length;

  /// \brief current time position
  public: double timePos{0};

  /// \brief true if animation repeats
  public: bool loop;

  /// \brief array of key frames
  public: KeyFrame_V keyFrames;
};

/////////////////////////////////////////////////
class PoseAnimation::Implementation
{
  /// \brief smooth interpolation for position
  public: std::shared_ptr<math::Spline> positionSpline;

  /// \brief smooth interpolation for rotation
  public: std::shared_ptr<math::RotationSpline> rotationSpline;

  /// \brief determines if the interpolation splines need building
  public: bool build{false};
};

/////////////////////////////////////////////////
class NumericAnimation::Implementation
{
};

/////////////////////////////////////////////////
class TrajectoryInfo::Implementation
{
  /// \brief ID of the trajectory
  public: unsigned int id{0};

  /// \brief Type of trajectory. If it matches the name a skeleton
  /// animation, they will be played together
  public: unsigned int animIndex{0};

  /// \brief Start time of the trajectory.
  public: std::chrono::steady_clock::time_point startTime;

  /// \brief End time of the trajectory.
  public: std::chrono::steady_clock::time_point endTime;

  /// \brief True if the trajectory is translated.
  public: bool translated{false};

  /// \brief Waypoints in pose animation format.
  /// Times within the animation should be considered durations counted
  /// from start time.
  public: std::shared_ptr<common::PoseAnimation> waypoints;

  /// \brief Distance on the XY plane covered by each segment. The key is the
  /// duration from start time, the value is the distance in meters.
  public: std::map<std::chrono::steady_clock::duration, double> segDistance;
};

/////////////////////////////////////////////////
Animation::Animation(const std::string &_name, const double _length,
    const bool _loop)
: dataPtr(ignition::utils::MakeImpl<Implementation>())
{
  this->dataPtr->name = _name;
  this->dataPtr->length = _length;
  this->dataPtr->loop = _loop;
}

/////////////////////////////////////////////////
double Animation::Length() const
{
  return this->dataPtr->length;
}

/////////////////////////////////////////////////
void Animation::Length(const double _len)
{
  this->dataPtr->length = _len;
}

/////////////////////////////////////////////////
void Animation::Time(const double _time)
{
  if (!math::equal(_time, this->dataPtr->timePos))
  {
    this->dataPtr->timePos = _time;
    if (this->dataPtr->loop)
    {
<<<<<<< HEAD
      this->dataPtr->timePos = fmod(this->dataPtr->timePos, this->dataPtr->length);
=======
      this->dataPtr->timePos = fmod(this->dataPtr->timePos,
                                    this->dataPtr->length);
>>>>>>> fda53acf
      if (this->dataPtr->timePos < 0)
        this->dataPtr->timePos += this->dataPtr->length;
    }
    else
    {
      if (this->dataPtr->timePos < 0)
        this->dataPtr->timePos = 0;
      else if (this->dataPtr->timePos > this->dataPtr->length)
        this->dataPtr->timePos = this->dataPtr->length;
    }
  }
}

/////////////////////////////////////////////////
void Animation::AddTime(const double _time)
{
  this->Time(this->dataPtr->timePos + _time);
}

/////////////////////////////////////////////////
double Animation::Time() const
{
  return this->dataPtr->timePos;
}

/////////////////////////////////////////////////
bool Animation::InterpolateX() const
{
  return this->dataPtr->interpolateX;
}

/////////////////////////////////////////////////
void Animation::SetInterpolateX(const bool _interpolateX)
{
  this->dataPtr->interpolateX = _interpolateX;
}

/////////////////////////////////////////////////
unsigned int Animation::KeyFrameCount() const
{
  return this->dataPtr->keyFrames.size();
}

/////////////////////////////////////////////////
common::KeyFrame *Animation::KeyFrame(const unsigned int _index) const
{
  common::KeyFrame *result = NULL;

  if (_index < this->dataPtr->keyFrames.size())
    result = this->dataPtr->keyFrames[_index].get();
  else
  {
    ignerr << "Key frame index[" << _index
          << "] is larger than key frame array size["
          << this->dataPtr->keyFrames.size() << "]\n";
  }

  return result;
}

/////////////////////////////////////////////////
template<typename KeyFrameType>
KeyFrameType *Animation::CreateKeyFrame(const double _time)
{
  auto frame = std::make_shared<KeyFrameType>(_time);
  auto iter =
<<<<<<< HEAD
    std::upper_bound(this->dataPtr->keyFrames.begin(), this->dataPtr->keyFrames.end(),
        std::reinterpret_pointer_cast<common::KeyFrame>(frame),
=======
    std::upper_bound(this->dataPtr->keyFrames.begin(),
        this->dataPtr->keyFrames.end(),
        ::reinterpret_pointer_cast<common::KeyFrame>(frame),
>>>>>>> fda53acf
        KeyFrameTimeLess());

  this->dataPtr->keyFrames.insert(iter, frame);
  return frame.get();
}

/////////////////////////////////////////////////
double Animation::KeyFramesAtTime(double _time, common::KeyFrame **_kf1,
    common::KeyFrame **_kf2, unsigned int &_firstKeyIndex) const
{
  // Parametric time
  // t1 = time of previous keyframe
  // t2 = time of next keyframe
  double t1, t2;

  // Find first key frame after or on current time
  while (_time > this->dataPtr->length && this->dataPtr->length > 0.0)
    _time -= this->dataPtr->length;

  KeyFrame_V::const_iterator iter;
  auto timeKey = std::make_shared<common::KeyFrame>(_time);
<<<<<<< HEAD
  iter = std::lower_bound(this->dataPtr->keyFrames.begin(), this->dataPtr->keyFrames.end(),
      timeKey, KeyFrameTimeLess());
=======
  iter = std::lower_bound(this->dataPtr->keyFrames.begin(),
      this->dataPtr->keyFrames.end(), timeKey, KeyFrameTimeLess());
>>>>>>> fda53acf

  if (iter == this->dataPtr->keyFrames.end())
  {
    // There is no keyframe after this time, wrap back to first
    *_kf2 = this->dataPtr->keyFrames.front().get();
    t2 = this->dataPtr->length + (*_kf2)->Time();

    // Use the last keyframe as the previous keyframe
    --iter;
  }
  else
  {
    *_kf2 = iter->get();
    t2 = (*_kf2)->Time();

    // Find last keyframe before or on current time
    if (iter != this->dataPtr->keyFrames.begin() && _time < (*iter)->Time())
      --iter;
  }

  _firstKeyIndex = std::distance(this->dataPtr->keyFrames.cbegin(), iter);

  *_kf1 = iter->get();
  t1 = (*_kf1)->Time();

  if (math::equal(t1, t2))
    return 0.0;
  else
    return (_time - t1) / (t2 - t1);
}

/////////////////////////////////////////////////
PoseAnimation::PoseAnimation(const std::string &_name, const double _length,
    const bool _loop)
: Animation(_name, _length, _loop),
  dataPtr(ignition::utils::MakeImpl<Implementation>())
{
}

/////////////////////////////////////////////////
PoseKeyFrame *PoseAnimation::CreateKeyFrame(const double _time)
{
  this->dataPtr->build = true;
  return Animation::CreateKeyFrame<PoseKeyFrame>(_time);
}

/////////////////////////////////////////////////
void PoseAnimation::BuildInterpolationSplines()
{
  if (!this->dataPtr->positionSpline)
    this->dataPtr->positionSpline = std::make_unique<math::Spline>();

  if (!this->dataPtr->rotationSpline)
    this->dataPtr->rotationSpline = std::make_unique<math::RotationSpline>();

  this->dataPtr->positionSpline->AutoCalculate(false);
  this->dataPtr->rotationSpline->AutoCalculate(false);

  this->dataPtr->positionSpline->Clear();
  this->dataPtr->rotationSpline->Clear();

  for (size_t idx = 0; idx < this->KeyFrameCount(); ++idx)
  {
    PoseKeyFrame *pkey = reinterpret_cast<PoseKeyFrame*>(this->KeyFrame(idx));
    this->dataPtr->positionSpline->AddPoint(pkey->Translation());
    this->dataPtr->rotationSpline->AddPoint(pkey->Rotation());
  }

  this->dataPtr->positionSpline->RecalcTangents();
  this->dataPtr->rotationSpline->RecalcTangents();
  this->dataPtr->build = false;
}

/////////////////////////////////////////////////
void PoseAnimation::InterpolatedKeyFrame(PoseKeyFrame &_kf)
{
  this->InterpolatedKeyFrame(this->Time(), _kf);
}

/////////////////////////////////////////////////
void PoseAnimation::InterpolatedKeyFrame(const double _time,
                                         PoseKeyFrame &_kf)
{
  common::KeyFrame *kBase1, *kBase2;
  PoseKeyFrame *k1;
  unsigned int firstKeyIndex;

  if (this->dataPtr->build)
    this->BuildInterpolationSplines();

  double t = this->KeyFramesAtTime(_time, &kBase1, &kBase2, firstKeyIndex);

  k1 = reinterpret_cast<PoseKeyFrame*>(kBase1);

  if (math::equal(t, 0.0))
  {
    _kf.Translation(k1->Translation());
    _kf.Rotation(k1->Rotation());
  }
  else
  {
<<<<<<< HEAD
    _kf.Translation(this->dataPtr->positionSpline->Interpolate(firstKeyIndex, t));
=======
    _kf.Translation(
        this->dataPtr->positionSpline->Interpolate(firstKeyIndex, t));
>>>>>>> fda53acf
    _kf.Rotation(this->dataPtr->rotationSpline->Interpolate(firstKeyIndex, t));
  }
}

/////////////////////////////////////////////////
NumericAnimation::NumericAnimation(const std::string &_name,
    const double _length, const bool _loop)
: Animation(_name, _length, _loop),
  dataPtr(ignition::utils::MakeImpl<Implementation>())
{
}

/////////////////////////////////////////////////
NumericKeyFrame *NumericAnimation::CreateKeyFrame(const double _time)
{
  return Animation::CreateKeyFrame<NumericKeyFrame>(_time);
}

/////////////////////////////////////////////////
void NumericAnimation::InterpolatedKeyFrame(NumericKeyFrame &_kf) const
{
  // Keyframe pointers
  common::KeyFrame *kBase1, *kBase2;
  NumericKeyFrame *k1, *k2;
  unsigned int firstKeyIndex;

  double t;
  t = this->KeyFramesAtTime(this->Time(), &kBase1, &kBase2, firstKeyIndex);

  k1 = reinterpret_cast<NumericKeyFrame*>(kBase1);
  k2 = reinterpret_cast<NumericKeyFrame*>(kBase2);

  if (math::equal(t, 0.0))
  {
    // Just use k1
    _kf.Value(k1->Value());
  }
  else
  {
    // Interpolate by t
    double diff = k2->Value() - k1->Value();
    _kf.Value(k1->Value() + diff * t);
  }
}

/////////////////////////////////////////////////
TrajectoryInfo::TrajectoryInfo()
  : dataPtr(ignition::utils::MakeImpl<Implementation>())
{
}

/////////////////////////////////////////////////
unsigned int TrajectoryInfo::Id() const
{
  return this->dataPtr->id;
}

/////////////////////////////////////////////////
void TrajectoryInfo::SetId(unsigned int _id)
{
  this->dataPtr->id = _id;
}

/////////////////////////////////////////////////
unsigned int TrajectoryInfo::AnimIndex() const
{
  return this->dataPtr->animIndex;
}

/////////////////////////////////////////////////
void TrajectoryInfo::SetAnimIndex(unsigned int _index)
{
  this->dataPtr->animIndex = _index;
}

/////////////////////////////////////////////////
std::chrono::steady_clock::duration TrajectoryInfo::Duration() const
{
  return this->dataPtr->endTime - this->dataPtr->startTime;
}

/////////////////////////////////////////////////
double TrajectoryInfo::DistanceSoFar(
    const std::chrono::steady_clock::duration &_time) const
{
  double distance = 0.0;

  // Sum all completed segments
  auto segment = this->dataPtr->segDistance.begin();
  auto prevSegment = segment;
  for (; segment != this->dataPtr->segDistance.end() && segment->first <= _time;
      prevSegment = segment, ++segment)
  {
    distance += segment->second;
  }

  if (segment == this->dataPtr->segDistance.end())
    return distance;

  // Add difference
  if (_time - prevSegment->first > std::chrono::steady_clock::duration())
  {
    distance += static_cast<double>((_time - prevSegment->first).count()) /
        static_cast<double>((segment->first - prevSegment->first).count()) *
        segment->second;
  }
  return distance;
}

/////////////////////////////////////////////////
std::chrono::steady_clock::time_point TrajectoryInfo::StartTime() const
{
  return this->dataPtr->startTime;
}

/////////////////////////////////////////////////
void TrajectoryInfo::SetStartTime(
    const std::chrono::steady_clock::time_point &_startTime)
{
  this->dataPtr->startTime = _startTime;
}

/////////////////////////////////////////////////
std::chrono::steady_clock::time_point TrajectoryInfo::EndTime() const
{
  return this->dataPtr->endTime;
}

/////////////////////////////////////////////////
void TrajectoryInfo::SetEndTime(
    const std::chrono::steady_clock::time_point &_endTime)
{
  this->dataPtr->endTime = _endTime;
}

/////////////////////////////////////////////////
bool TrajectoryInfo::Translated() const
{
  return this->dataPtr->translated;
}

/////////////////////////////////////////////////
void TrajectoryInfo::SetTranslated(bool _translated)
{
  this->dataPtr->translated = _translated;
}

/////////////////////////////////////////////////
common::PoseAnimation *TrajectoryInfo::Waypoints() const
{
  return this->dataPtr->waypoints.get();
}

/////////////////////////////////////////////////
void TrajectoryInfo::SetWaypoints(
    std::map<std::chrono::steady_clock::time_point, math::Pose3d> _waypoints)
{
  this->dataPtr->segDistance.clear();

  auto first = _waypoints.begin();
  auto last = _waypoints.rbegin();

  this->SetStartTime(first->first);
  this->SetEndTime(last->first);

  std::stringstream animName;
  animName << this->AnimIndex() << "_" << this->Id();
  std::shared_ptr<common::PoseAnimation> anim =
      std::make_shared<common::PoseAnimation>(animName.str(),
      std::chrono::duration<double>(this->Duration()).count(), false);

  auto prevPose = first->second.Pos();
  for (auto pIter = _waypoints.begin(); pIter != _waypoints.end(); ++pIter)
  {
    auto key = anim->CreateKeyFrame(
      std::chrono::duration<double>(pIter->first - this->StartTime()).count());

    math::Vector2d p1(prevPose.X(), prevPose.Y());
    math::Vector2d p2(pIter->second.Pos().X(), pIter->second.Pos().Y());
    this->dataPtr->segDistance[pIter->first - this->StartTime()] =
        p1.Distance(p2);

    key->Translation(pIter->second.Pos());
    key->Rotation(pIter->second.Rot());

    prevPose = pIter->second.Pos();
  }

  this->dataPtr->waypoints = anim;
  this->dataPtr->translated = true;
}
}  // namespace ignition
}  // namespace common<|MERGE_RESOLUTION|>--- conflicted
+++ resolved
@@ -29,8 +29,6 @@
 
 using KeyFrame_V = std::vector<std::shared_ptr<common::KeyFrame>>;
 
-<<<<<<< HEAD
-=======
 /// \brief Implementaiton of std::reinterpret_pointer_cast from
 /// cppreference.
 /// Needed because MacOS Catalina doesn't support this part of the standard
@@ -45,7 +43,6 @@
 }
 
 /////////////////////////////////////////////////
->>>>>>> fda53acf
 namespace
 {
   struct KeyFrameTimeLess
@@ -160,12 +157,8 @@
     this->dataPtr->timePos = _time;
     if (this->dataPtr->loop)
     {
-<<<<<<< HEAD
-      this->dataPtr->timePos = fmod(this->dataPtr->timePos, this->dataPtr->length);
-=======
       this->dataPtr->timePos = fmod(this->dataPtr->timePos,
                                     this->dataPtr->length);
->>>>>>> fda53acf
       if (this->dataPtr->timePos < 0)
         this->dataPtr->timePos += this->dataPtr->length;
     }
@@ -232,14 +225,9 @@
 {
   auto frame = std::make_shared<KeyFrameType>(_time);
   auto iter =
-<<<<<<< HEAD
-    std::upper_bound(this->dataPtr->keyFrames.begin(), this->dataPtr->keyFrames.end(),
-        std::reinterpret_pointer_cast<common::KeyFrame>(frame),
-=======
     std::upper_bound(this->dataPtr->keyFrames.begin(),
         this->dataPtr->keyFrames.end(),
         ::reinterpret_pointer_cast<common::KeyFrame>(frame),
->>>>>>> fda53acf
         KeyFrameTimeLess());
 
   this->dataPtr->keyFrames.insert(iter, frame);
@@ -261,13 +249,8 @@
 
   KeyFrame_V::const_iterator iter;
   auto timeKey = std::make_shared<common::KeyFrame>(_time);
-<<<<<<< HEAD
-  iter = std::lower_bound(this->dataPtr->keyFrames.begin(), this->dataPtr->keyFrames.end(),
-      timeKey, KeyFrameTimeLess());
-=======
   iter = std::lower_bound(this->dataPtr->keyFrames.begin(),
       this->dataPtr->keyFrames.end(), timeKey, KeyFrameTimeLess());
->>>>>>> fda53acf
 
   if (iter == this->dataPtr->keyFrames.end())
   {
@@ -369,12 +352,8 @@
   }
   else
   {
-<<<<<<< HEAD
-    _kf.Translation(this->dataPtr->positionSpline->Interpolate(firstKeyIndex, t));
-=======
     _kf.Translation(
         this->dataPtr->positionSpline->Interpolate(firstKeyIndex, t));
->>>>>>> fda53acf
     _kf.Rotation(this->dataPtr->rotationSpline->Interpolate(firstKeyIndex, t));
   }
 }
