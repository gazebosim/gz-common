/*
 * Copyright (C) 2016 Open Source Robotics Foundation
 *
 * Licensed under the Apache License, Version 2.0 (the "License");
 * you may not use this file except in compliance with the License.
 * You may obtain a copy of the License at
 *
 * http://www.apache.org/licenses/LICENSE-2.0
 *
 * Unless required by applicable law or agreed to in writing, software
 * distributed under the License is distributed on an "AS IS" BASIS,
 * WITHOUT WARRANTIES OR CONDITIONS OF ANY KIND, either express or implied.
 * See the License for the specific language governing permissions and
 * limitations under the License.
 *
 */
#include <ignition/math/Vector3.hh>

#include <ignition/common/Material.hh>
#include <ignition/common/Mesh.hh>
#include <ignition/common/SubMesh.hh>
#include <ignition/common/Console.hh>
#include <ignition/common/ColladaExporter.hh>
#include <ignition/common/Filesystem.hh>

#include "tinyxml2.h"

#ifndef TINYXML2_MAJOR_VERSION_GE_6
#if TINYXML2_MAJOR_VERSION >= 6
  #define TINYXML2_MAJOR_VERSION_GE_6
#endif
#endif

#ifdef _WIN32
  static const char pathSeparator = '\\';
  #define snprintf _snprintf
#else
  static const char pathSeparator = '/';
#endif

using namespace ignition;
using namespace common;

static void LogTinyXml2DocumentError(
  const std::string &_flavorText,
  const tinyxml2::XMLDocument &_doc)
{
  std::string warning = _flavorText + " | tinyxml2 error id (";
  if (_doc.Error())
  {
    warning += std::to_string(_doc.ErrorID()) + "): ";

#ifdef TINYXML2_MAJOR_VERSION_GE_6
    const char * error1 = _doc.ErrorStr();
#else
    const char * error1 = _doc.GetErrorStr1();
#endif

    if (error1)
      warning += "str1=" + std::string(error1);

#ifndef TINYXML2_MAJOR_VERSION_GE_6
    const char * error2 = _doc.GetErrorStr2();

    if (error1 && error2)
      warning += ", ";

    if (error2)
      warning += "str2=" + std::string(error2);
#endif
  }
  else
  {
    warning += "none)";
  }

  ignwarn << warning << "\n";
}

/// Private data for the ColladaExporter class
class ignition::common::ColladaExporter::Implementation
{
  /// \brief Geometry types
  public: enum GeometryType {POSITION, NORMAL, UVMAP};

  /// \brief Export asset element
  /// \param[in] _assetXml Pointer to the asset XML instance
  public: void ExportAsset(tinyxml2::XMLElement *_assetXml);

  /// \brief Export geometry source
  /// \param[in] _subMesh Pointer to a submesh
  /// \param[in] _meshXml Pointer to the mesh XML instance
  /// \param[in] _type POSITION, NORMAL or UVMAP
  /// \param[in] _meshID Mesh ID (mesh_<number>)
  public: void ExportGeometrySource(
      const SubMesh *_subMesh,
      tinyxml2::XMLElement *_meshXml, GeometryType _type, const char *_meshID);

  /// \brief Export library geometries element
  /// \param[in] libraryGeometriesXml Pointer to the library geometries
  /// XML instance
  public: void ExportGeometries(tinyxml2::XMLElement *_libraryGeometriesXml);

  /// \brief Export library images element
  /// \param[in] _libraryImagesXml Pointer to the library images XML
  /// instance
  /// \return integer, number of images
  public: int ExportImages(tinyxml2::XMLElement *_libraryImagesXml);

  /// \brief Export library materials element
  /// \param[in] _libraryMaterialsXml Pointer to the library materials XML
  /// instance
  public: void ExportMaterials(tinyxml2::XMLElement *_libraryMaterialsXml);

  /// \brief Export library effects element
  /// \param[in] _libraryEffectsXml Pointer to the library effects XML
  /// instance
  public: void ExportEffects(tinyxml2::XMLElement *_libraryEffectsXml);

  /// \brief Export library visual scenes element
  /// \param[in] _libraryVisualScenesXml Pointer to the library visual
  /// scenes XML instance
  public: void ExportVisualScenes(
              tinyxml2::XMLElement *_libraryVisualScenesXml,
              const std::vector<math::Matrix4d> &_submeshToMatrix);

  /// \brief Export scene element
  /// \param[in] _sceneXml Pointer to the scene XML instance
  public: void ExportScene(tinyxml2::XMLElement *_sceneXml);

  /// \brief The mesh
  public: const Mesh *mesh;

  /// \brief Material count
  public: unsigned int materialCount;

  /// \brief SubMesh count
  public: unsigned int subMeshCount;

  /// \brief File path
  public: std::string path;

  /// \brief File name
  public: std::string filename;

  /// \brief True to export texture images to '../materials/textures'
  /// folder
  public: bool exportTextures;
};

//////////////////////////////////////////////////
ColladaExporter::ColladaExporter()
: MeshExporter(), dataPtr(ignition::utils::MakeImpl<Implementation>())
{
}

//////////////////////////////////////////////////
ColladaExporter::~ColladaExporter()
{
}

//////////////////////////////////////////////////
void ColladaExporter::Export(const Mesh *_mesh, const std::string &_filename,
    bool _exportTextures)
{
  std::vector<math::Matrix4d> empty;
  this->Export(_mesh, _filename, _exportTextures, empty);
}

//////////////////////////////////////////////////
void ColladaExporter::Export(const Mesh *_mesh, const std::string &_filename,
    bool _exportTextures, const std::vector<math::Matrix4d> &_submeshToMatrix)
{
  if ( _submeshToMatrix.size() > 0 &&
    (_mesh->SubMeshCount() != _submeshToMatrix.size()) )
  {
    ignerr << "_submeshToMatrix.size() : " << _mesh->SubMeshCount()
        << " , must be equal to SubMeshCount() : " << _mesh->SubMeshCount()
        << std::endl;
    return;
  }

  this->dataPtr->mesh = _mesh;
  this->dataPtr->materialCount = this->dataPtr->mesh->MaterialCount();
  this->dataPtr->subMeshCount = this->dataPtr->mesh->SubMeshCount();
  this->dataPtr->exportTextures = _exportTextures;

  // File name and path
  const std::string unix_filename = copyToUnixPath(_filename);
  unsigned int beginFilename = unix_filename.rfind("/")+1;

  this->dataPtr->path = unix_filename.substr(0, beginFilename);
  this->dataPtr->filename = unix_filename.substr(beginFilename);

  // Collada file
  tinyxml2::XMLDocument xmlDoc;

  // XML declaration
  xmlDoc.NewDeclaration();

  // Collada element
  tinyxml2::XMLElement *colladaXml = xmlDoc.NewElement("COLLADA");
  xmlDoc.LinkEndChild(colladaXml);
  colladaXml->SetAttribute("version", "1.4.1");
  colladaXml->SetAttribute("xmlns",
      "http://www.collada.org/2005/11/COLLADASchema");

  // Asset element
  tinyxml2::XMLElement *assetXml = xmlDoc.NewElement("asset");
  this->dataPtr->ExportAsset(assetXml);

  // Library geometries element
  tinyxml2::XMLElement *libraryGeometriesXml =
    xmlDoc.NewElement("library_geometries");
  this->dataPtr->ExportGeometries(libraryGeometriesXml);
  colladaXml->LinkEndChild(libraryGeometriesXml);

  if (this->dataPtr->materialCount != 0)
  {
    // Library images element
    tinyxml2::XMLElement *libraryImagesXml =
      xmlDoc.NewElement("library_images");
    int imageCount = this->dataPtr->ExportImages(libraryImagesXml);
    if (imageCount != 0)
    {
      colladaXml->LinkEndChild(libraryImagesXml);
    }

    // Library materials element
    tinyxml2::XMLElement *libraryMaterialsXml =
      xmlDoc.NewElement("library_materials");
    this->dataPtr->ExportMaterials(libraryMaterialsXml);
    colladaXml->LinkEndChild(libraryMaterialsXml);

    // Library effects element
    tinyxml2::XMLElement *libraryEffectsXml =
      xmlDoc.NewElement("library_effects");
    this->dataPtr->ExportEffects(libraryEffectsXml);
    colladaXml->LinkEndChild(libraryEffectsXml);
  }

  // Library visual scenes element
  tinyxml2::XMLElement *libraryVisualScenesXml =
      xmlDoc.NewElement("library_visual_scenes");
  this->dataPtr->ExportVisualScenes(libraryVisualScenesXml, _submeshToMatrix);
  colladaXml->LinkEndChild(libraryVisualScenesXml);

  // Scene element
  tinyxml2::XMLElement *sceneXml = xmlDoc.NewElement("scene");
  this->dataPtr->ExportScene(sceneXml);
  colladaXml->LinkEndChild(sceneXml);

  // Save file
  if (this->dataPtr->exportTextures)
  {
    const std::string directory = ignition::common::joinPaths(
      this->dataPtr->path, this->dataPtr->filename, "meshes");

    createDirectories(directory);

    const std::string finalFilename = ignition::common::joinPaths(
      this->dataPtr->path, this->dataPtr->filename, "meshes",
      this->dataPtr->filename + ".dae");

    const tinyxml2::XMLError error = xmlDoc.SaveFile(finalFilename.c_str());
    if (tinyxml2::XML_SUCCESS != error)
    {
      LogTinyXml2DocumentError(
        "Could not save colloda file with textures to [" + finalFilename
        + "]", xmlDoc);
    }
  }
  else
  {
    const std::string finalFilename = ignition::common::joinPaths(
      this->dataPtr->path, this->dataPtr->filename + std::string(".dae"));

    const tinyxml2::XMLError error = xmlDoc.SaveFile(finalFilename.c_str());
    if (tinyxml2::XML_SUCCESS != error)
    {
      LogTinyXml2DocumentError(
        "Could not save collada file to [" + finalFilename + "]", xmlDoc);
    }
  }
}

//////////////////////////////////////////////////
void ColladaExporter::Implementation::ExportAsset(
    tinyxml2::XMLElement *_assetXml)
{
  tinyxml2::XMLElement *unitXml = _assetXml->GetDocument()->NewElement("unit");
  unitXml->SetAttribute("meter", "1");
  unitXml->SetAttribute("name", "meter");
  _assetXml->LinkEndChild(unitXml);

  tinyxml2::XMLElement *upAxisXml = _assetXml->GetDocument()->NewElement(
      "up_axis");
  upAxisXml->LinkEndChild(_assetXml->GetDocument()->NewText("Z_UP"));
  _assetXml->LinkEndChild(upAxisXml);
}

//////////////////////////////////////////////////
void ColladaExporter::Implementation::ExportGeometrySource(
    const ignition::common::SubMesh *_subMesh,
    tinyxml2::XMLElement *_meshXml, GeometryType _type, const char *_meshID)
{
  char sourceId[100], sourceArrayId[107];
  std::ostringstream fillData;
  fillData.precision(8);
  fillData << std::fixed;
  int stride;
  unsigned int count = 0;

  if (_type == POSITION)
  {
    snprintf(sourceId, sizeof(sourceId), "%s-Positions", _meshID);
    count = _subMesh->VertexCount();
    stride = 3;
    ignition::math::Vector3d vertex;
    for (unsigned int i = 0; i < count; ++i)
    {
      vertex = _subMesh->Vertex(i);
      fillData << vertex.X() << " " << vertex.Y() << " " << vertex.Z() << " ";
    }
  }
  if (_type == NORMAL)
  {
    snprintf(sourceId, sizeof(sourceId), "%s-Normals", _meshID);
    count = _subMesh->NormalCount();
    stride = 3;
    ignition::math::Vector3d normal;
    for (unsigned int i = 0; i < count; ++i)
    {
      normal = _subMesh->Normal(i);
      fillData << normal.X() << " " << normal.Y() << " " << normal.Z() << " ";
    }
  }
  if (_type == UVMAP)
  {
    snprintf(sourceId, sizeof(sourceId), "%s-UVMap", _meshID);
    count = _subMesh->VertexCount();
    stride = 2;
    ignition::math::Vector2d inTexCoord;
    for (unsigned int i = 0; i < count; ++i)
    {
      inTexCoord = _subMesh->TexCoordBySet(i, 0);
      fillData << inTexCoord.X() << " " << 1-inTexCoord.Y() << " ";
    }
  }
  tinyxml2::XMLElement *sourceXml = _meshXml->GetDocument()->NewElement(
      "source");
  _meshXml->LinkEndChild(sourceXml);
  sourceXml->SetAttribute("id", sourceId);
  sourceXml->SetAttribute("name", sourceId);

  snprintf(sourceArrayId, sizeof(sourceArrayId), "%s-array", sourceId);
  tinyxml2::XMLElement *floatArrayXml = _meshXml->GetDocument()->NewElement(
      "float_array");
  floatArrayXml->SetAttribute("count", count *stride);
  floatArrayXml->SetAttribute("id", sourceArrayId);
  floatArrayXml->LinkEndChild(
      _meshXml->GetDocument()->NewText(fillData.str().c_str()));
  sourceXml->LinkEndChild(floatArrayXml);

  tinyxml2::XMLElement *techniqueCommonXml =
    _meshXml->GetDocument()->NewElement("technique_common");
  sourceXml->LinkEndChild(techniqueCommonXml);

  snprintf(sourceArrayId, sizeof(sourceArrayId), "#%s-array", sourceId);
  tinyxml2::XMLElement *accessorXml = _meshXml->GetDocument()->NewElement(
      "accessor");
  accessorXml->SetAttribute("count", count);
  accessorXml->SetAttribute("source", sourceArrayId);
  accessorXml->SetAttribute("stride", stride);
  techniqueCommonXml->LinkEndChild(accessorXml);

  tinyxml2::XMLElement *paramXml = _meshXml->GetDocument()->NewElement("param");
  if (_type == POSITION || _type == NORMAL)
  {
    paramXml->SetAttribute("type", "float");
    paramXml->SetAttribute("name", "X");
    accessorXml->LinkEndChild(paramXml);

    paramXml = _meshXml->GetDocument()->NewElement("param");
    paramXml->SetAttribute("type", "float");
    paramXml->SetAttribute("name", "Y");
    accessorXml->LinkEndChild(paramXml);

    paramXml = _meshXml->GetDocument()->NewElement("param");
    paramXml->SetAttribute("type", "float");
    paramXml->SetAttribute("name", "Z");
    accessorXml->LinkEndChild(paramXml);
  }
  if (_type == UVMAP)
  {
    paramXml->SetAttribute("type", "float");
    paramXml->SetAttribute("name", "U");
    accessorXml->LinkEndChild(paramXml);

    paramXml = _meshXml->GetDocument()->NewElement("param");
    paramXml->SetAttribute("type", "float");
    paramXml->SetAttribute("name", "V");
    accessorXml->LinkEndChild(paramXml);
  }
}

//////////////////////////////////////////////////
void ColladaExporter::Implementation::ExportGeometries(
    tinyxml2::XMLElement *_libraryGeometriesXml)
{
  for (unsigned int i = 0; i < this->subMeshCount; ++i)
  {
    unsigned int materialIndex =
      this->mesh->SubMeshByIndex(i).lock()->MaterialIndex();

    char meshId[100], materialId[100];
    snprintf(meshId, sizeof(meshId), "mesh_%u", i);
    snprintf(materialId, sizeof(materialId), "material_%u", materialIndex);

    tinyxml2::XMLElement *geometryXml =
      _libraryGeometriesXml->GetDocument()->NewElement("geometry");
    geometryXml->SetAttribute("id", meshId);
    _libraryGeometriesXml->LinkEndChild(geometryXml);

    tinyxml2::XMLElement *meshXml =
      _libraryGeometriesXml->GetDocument()->NewElement("mesh");
    geometryXml->LinkEndChild(meshXml);

    std::shared_ptr<SubMesh> subMesh = this->mesh->SubMeshByIndex(i).lock();
    if (!subMesh)
      continue;

    this->ExportGeometrySource(subMesh.get(), meshXml, POSITION, meshId);
    this->ExportGeometrySource(subMesh.get(), meshXml, NORMAL, meshId);
    if (subMesh->TexCoordCountBySet(0) != 0)
    {
      this->ExportGeometrySource(subMesh.get(), meshXml, UVMAP, meshId);
    }

    char attributeValue[111];

    tinyxml2::XMLElement *verticesXml =
      _libraryGeometriesXml->GetDocument()->NewElement("vertices");
    meshXml->LinkEndChild(verticesXml);
    snprintf(attributeValue, sizeof(attributeValue), "%s-Vertex", meshId);
    verticesXml->SetAttribute("id", attributeValue);
    verticesXml->SetAttribute("name", attributeValue);

    tinyxml2::XMLElement *inputXml =
      _libraryGeometriesXml->GetDocument()->NewElement("input");
    verticesXml->LinkEndChild(inputXml);
    inputXml->SetAttribute("semantic", "POSITION");
    snprintf(attributeValue, sizeof(attributeValue), "#%s-Positions", meshId);
    inputXml->SetAttribute("source", attributeValue);

    unsigned int indexCount = subMesh->IndexCount();

    tinyxml2::XMLElement *trianglesXml =
      _libraryGeometriesXml->GetDocument()->NewElement("triangles");
    meshXml->LinkEndChild(trianglesXml);
    trianglesXml->SetAttribute("count", indexCount/3);
    if (this->materialCount != 0)
    {
      trianglesXml->SetAttribute("material", materialId);
    }

    inputXml = _libraryGeometriesXml->GetDocument()->NewElement("input");
    trianglesXml->LinkEndChild(inputXml);
    inputXml->SetAttribute("offset", 0);
    inputXml->SetAttribute("semantic", "VERTEX");
    snprintf(attributeValue, sizeof(attributeValue), "#%s-Vertex", meshId);
    inputXml->SetAttribute("source", attributeValue);

    inputXml = _libraryGeometriesXml->GetDocument()->NewElement("input");
    trianglesXml->LinkEndChild(inputXml);
    inputXml->SetAttribute("offset", 1);
    inputXml->SetAttribute("semantic", "NORMAL");
    snprintf(attributeValue, sizeof(attributeValue), "#%s-Normals", meshId);
    inputXml->SetAttribute("source", attributeValue);

    if (subMesh->TexCoordCountBySet(0) != 0)
    {
      inputXml = _libraryGeometriesXml->GetDocument()->NewElement("input");
      trianglesXml->LinkEndChild(inputXml);
      inputXml->SetAttribute("offset", 2);
      inputXml->SetAttribute("semantic", "TEXCOORD");
      snprintf(attributeValue, sizeof(attributeValue), "#%s-UVMap", meshId);
      inputXml->SetAttribute("source", attributeValue);
    }

    std::ostringstream fillData;
    for (unsigned int j = 0; j < indexCount; ++j)
    {
      fillData << subMesh->Index(j) << " " << subMesh->Index(j) << " ";
      if (subMesh->TexCoordCountBySet(0) != 0)
      {
        fillData << subMesh->Index(j) << " ";
      }
    }

    tinyxml2::XMLElement *pXml =
      _libraryGeometriesXml->GetDocument()->NewElement("p");
    trianglesXml->LinkEndChild(pXml);
    pXml->LinkEndChild(_libraryGeometriesXml->GetDocument()->NewText(
          fillData.str().c_str()));
  }
}

//////////////////////////////////////////////////
int ColladaExporter::Implementation::ExportImages(
    tinyxml2::XMLElement *_libraryImagesXml)
{
  int imageCount = 0;
  for (unsigned int i = 0; i < this->materialCount; ++i)
  {
    const ignition::common::MaterialPtr material =
      this->mesh->MaterialByIndex(i);
    std::string imageString = material->TextureImage();

<<<<<<< HEAD
    if (imageString.find("/") != std::string::npos)
=======
    if (imageString.find(pathSeparator) != std::string::npos)
>>>>>>> 2243a617
    {
      char id[100];
      snprintf(id, sizeof(id), "image_%u", i);

      tinyxml2::XMLElement *imageXml =
        _libraryImagesXml->GetDocument()->NewElement("image");
      imageXml->SetAttribute("id", id);
      _libraryImagesXml->LinkEndChild(imageXml);

      tinyxml2::XMLElement *initFromXml =
        _libraryImagesXml->GetDocument()->NewElement("init_from");
      const auto imageName = imageString.substr(
          imageString.rfind(pathSeparator));
      const auto imagePath = ignition::common::joinPaths("..", "materials",
        "textures", imageName);
      initFromXml->LinkEndChild(
        _libraryImagesXml->GetDocument()->NewText(imagePath.c_str()));
      imageXml->LinkEndChild(initFromXml);

      if (this->exportTextures)
      {
        std::string textureDir = joinPaths(this->path, this->filename,
            "materials", "textures");
        std::string destFilename = joinPaths(textureDir, imageString.substr(
              imageString.rfind(pathSeparator)));
        createDirectories(textureDir);
        copyFile(imageString, destFilename);
      }

      imageCount++;
    }
  }

  return imageCount;
}

//////////////////////////////////////////////////
void ColladaExporter::Implementation::ExportMaterials(
    tinyxml2::XMLElement *_libraryMaterialsXml)
{
  for (unsigned int i = 0; i < this->materialCount; ++i)
  {
    char id[100];
    snprintf(id, sizeof(id), "material_%u", i);

    tinyxml2::XMLElement *materialXml =
      _libraryMaterialsXml->GetDocument()->NewElement("material");
    materialXml->SetAttribute("id", id);
    _libraryMaterialsXml->LinkEndChild(materialXml);

    snprintf(id, sizeof(id), "#material_%u_fx", i);
    tinyxml2::XMLElement *instanceEffectXml =
      _libraryMaterialsXml->GetDocument()->NewElement("instance_effect");
    instanceEffectXml->SetAttribute("url", id);
    materialXml->LinkEndChild(instanceEffectXml);
  }
}

//////////////////////////////////////////////////
void ColladaExporter::Implementation::ExportEffects(
    tinyxml2::XMLElement *_libraryEffectsXml)
{
  for (unsigned int i = 0; i < this->materialCount; ++i)
  {
    char id[100];
    snprintf(id, sizeof(id), "material_%u_fx", i);

    tinyxml2::XMLElement *effectXml =
      _libraryEffectsXml->GetDocument()->NewElement("effect");
    effectXml->SetAttribute("id", id);
    _libraryEffectsXml->LinkEndChild(effectXml);

    tinyxml2::XMLElement *profileCommonXml =
      _libraryEffectsXml->GetDocument()->NewElement("profile_COMMON");
    effectXml->LinkEndChild(profileCommonXml);

    // Image
    const ignition::common::MaterialPtr material =
        this->mesh->MaterialByIndex(i);
    std::string imageString = material->TextureImage();

<<<<<<< HEAD
    if (imageString.find("/") != std::string::npos)
=======
    if (imageString.find(pathSeparator) != std::string::npos)
>>>>>>> 2243a617
    {
      tinyxml2::XMLElement *newParamXml =
        _libraryEffectsXml->GetDocument()->NewElement("newparam");
      snprintf(id, sizeof(id), "image_%u_surface", i);
      newParamXml->SetAttribute("sid", id);
      profileCommonXml->LinkEndChild(newParamXml);

      tinyxml2::XMLElement *surfaceXml =
        _libraryEffectsXml->GetDocument()->NewElement("surface");
      surfaceXml->SetAttribute("type", "2D");
      newParamXml->LinkEndChild(surfaceXml);

      tinyxml2::XMLElement *initFromXml =
        _libraryEffectsXml->GetDocument()->NewElement("init_from");
      snprintf(id, sizeof(id), "image_%u", i);
      initFromXml->LinkEndChild(_libraryEffectsXml->GetDocument()->NewText(id));
      surfaceXml->LinkEndChild(initFromXml);

      newParamXml = _libraryEffectsXml->GetDocument()->NewElement("newparam");
      snprintf(id, sizeof(id), "image_%u_sampler", i);
      newParamXml->SetAttribute("sid", id);
      profileCommonXml->LinkEndChild(newParamXml);

      tinyxml2::XMLElement *sampler2dXml =
        _libraryEffectsXml->GetDocument()->NewElement("sampler2D");
      newParamXml->LinkEndChild(sampler2dXml);

      tinyxml2::XMLElement *sourceXml =
        _libraryEffectsXml->GetDocument()->NewElement("source");
      snprintf(id, sizeof(id), "image_%u_surface", i);
      sourceXml->LinkEndChild(_libraryEffectsXml->GetDocument()->NewText(id));
      sampler2dXml->LinkEndChild(sourceXml);

      tinyxml2::XMLElement *minFilterXml =
        _libraryEffectsXml->GetDocument()->NewElement("minfilter");
      minFilterXml->LinkEndChild(
          _libraryEffectsXml->GetDocument()->NewText("LINEAR"));
      sampler2dXml->LinkEndChild(minFilterXml);

      tinyxml2::XMLElement *magFilterXml =
        _libraryEffectsXml->GetDocument()->NewElement("magfilter");
      magFilterXml->LinkEndChild(
          _libraryEffectsXml->GetDocument()->NewText("LINEAR"));
      sampler2dXml->LinkEndChild(magFilterXml);
    }

    tinyxml2::XMLElement *techniqueXml =
      _libraryEffectsXml->GetDocument()->NewElement("technique");
    techniqueXml->SetAttribute("sid", "COMMON");
    profileCommonXml->LinkEndChild(techniqueXml);

    // Using phong for now
    tinyxml2::XMLElement *phongXml =
      _libraryEffectsXml->GetDocument()->NewElement("phong");
    techniqueXml->LinkEndChild(phongXml);

    // ambient
    unsigned int RGBAcolor = material->Ambient().AsRGBA();
    float r = ((RGBAcolor >> 24) & 0xFF) / 255.0f;
    float g = ((RGBAcolor >> 16) & 0xFF) / 255.0f;
    float b = ((RGBAcolor >> 8) & 0xFF) / 255.0f;
    float a = (RGBAcolor & 0xFF) / 255.0f;

    tinyxml2::XMLElement *ambientXml =
      _libraryEffectsXml->GetDocument()->NewElement("ambient");
    phongXml->LinkEndChild(ambientXml);

    tinyxml2::XMLElement *colorXml =
      _libraryEffectsXml->GetDocument()->NewElement("color");
    snprintf(id, sizeof(id), "%f %f %f %f", r, g, b, a);
    colorXml->LinkEndChild(_libraryEffectsXml->GetDocument()->NewText(id));
    ambientXml->LinkEndChild(colorXml);

    // emission
    RGBAcolor = material->Emissive().AsRGBA();
    r = ((RGBAcolor >> 24) & 0xFF) / 255.0f;
    g = ((RGBAcolor >> 16) & 0xFF) / 255.0f;
    b = ((RGBAcolor >> 8) & 0xFF) / 255.0f;
    a = (RGBAcolor & 0xFF) / 255.0f;

    tinyxml2::XMLElement *emissionXml =
      _libraryEffectsXml->GetDocument()->NewElement("emission");
    phongXml->LinkEndChild(emissionXml);

    colorXml = _libraryEffectsXml->GetDocument()->NewElement("color");
    snprintf(id, sizeof(id), "%f %f %f %f", r, g, b, a);
    colorXml->LinkEndChild(_libraryEffectsXml->GetDocument()->NewText(id));
    emissionXml->LinkEndChild(colorXml);

    // diffuse
    tinyxml2::XMLElement *diffuseXml =
      _libraryEffectsXml->GetDocument()->NewElement("diffuse");
    phongXml->LinkEndChild(diffuseXml);

<<<<<<< HEAD
    if (imageString.find("/") != std::string::npos)
=======
    if (imageString.find(pathSeparator) != std::string::npos)
>>>>>>> 2243a617
    {
      tinyxml2::XMLElement *textureXml =
        _libraryEffectsXml->GetDocument()->NewElement("texture");
      snprintf(id, sizeof(id), "image_%u_sampler", i);
      textureXml->SetAttribute("texture", id);
      textureXml->SetAttribute("texcoord", "UVSET0");
      diffuseXml->LinkEndChild(textureXml);
    }
    else
    {
      RGBAcolor = material->Diffuse().AsRGBA();
      r = ((RGBAcolor >> 24) & 0xFF) / 255.0f;
      g = ((RGBAcolor >> 16) & 0xFF) / 255.0f;
      b = ((RGBAcolor >> 8) & 0xFF) / 255.0f;
      a = (RGBAcolor & 0xFF) / 255.0f;

      colorXml = _libraryEffectsXml->GetDocument()->NewElement("color");
      snprintf(id, sizeof(id), "%f %f %f %f", r, g, b, a);
      colorXml->LinkEndChild(_libraryEffectsXml->GetDocument()->NewText(id));
      diffuseXml->LinkEndChild(colorXml);
    }

    // specular
    RGBAcolor = material->Specular().AsRGBA();
    r = ((RGBAcolor >> 24) & 0xFF) / 255.0f;
    g = ((RGBAcolor >> 16) & 0xFF) / 255.0f;
    b = ((RGBAcolor >> 8) & 0xFF) / 255.0f;
    a = (RGBAcolor & 0xFF) / 255.0f;

    tinyxml2::XMLElement *specularXml =
      _libraryEffectsXml->GetDocument()->NewElement("specular");
    phongXml->LinkEndChild(specularXml);

    colorXml = _libraryEffectsXml->GetDocument()->NewElement("color");
    snprintf(id, sizeof(id), "%f %f %f %f", r, g, b, a);
    colorXml->LinkEndChild(_libraryEffectsXml->GetDocument()->NewText(id));
    specularXml->LinkEndChild(colorXml);

    // transparency
    // In Collada, a transparency value of 1 is not transparent and 0 is
    // fully transparent.
    double transp = 1.0 - material->Transparency();

    tinyxml2::XMLElement *transparencyXml =
      _libraryEffectsXml->GetDocument()->NewElement("transparency");
    phongXml->LinkEndChild(transparencyXml);

    tinyxml2::XMLElement *floatXml =
      _libraryEffectsXml->GetDocument()->NewElement("float");
    snprintf(id, sizeof(id), "%f", transp);
    floatXml->LinkEndChild(_libraryEffectsXml->GetDocument()->NewText(id));
    transparencyXml->LinkEndChild(floatXml);

    // shininess
    double shine = material->Shininess();

    tinyxml2::XMLElement *shininessXml =
      _libraryEffectsXml->GetDocument()->NewElement("shininess");
    phongXml->LinkEndChild(shininessXml);

    colorXml = _libraryEffectsXml->GetDocument()->NewElement("color");
    snprintf(id, sizeof(id), "%f", shine);
    colorXml->LinkEndChild(_libraryEffectsXml->GetDocument()->NewText(id));
    shininessXml->LinkEndChild(colorXml);
  }
}

//////////////////////////////////////////////////
void ColladaExporter::Implementation::ExportVisualScenes(
    tinyxml2::XMLElement *_libraryVisualScenesXml,
    const std::vector<math::Matrix4d> &_submeshToMatrix)
{
  tinyxml2::XMLElement *visualSceneXml =
    _libraryVisualScenesXml->GetDocument()->NewElement("visual_scene");
  _libraryVisualScenesXml->LinkEndChild(visualSceneXml);
  visualSceneXml->SetAttribute("name", "Scene");
  visualSceneXml->SetAttribute("id", "Scene");

  for (unsigned int i = 0; i < this->subMeshCount; ++i)
  {
    char meshId[100], attributeValue[101], nodeId[106];

    snprintf(meshId, sizeof(meshId), "mesh_%u", i);
    snprintf(nodeId, sizeof(nodeId), "node_%u", i);

    tinyxml2::XMLElement *nodeXml =
      _libraryVisualScenesXml->GetDocument()->NewElement("node");
    visualSceneXml->LinkEndChild(nodeXml);

    nodeXml->SetAttribute("name", nodeId);
    nodeXml->SetAttribute("id", nodeId);

    if (i < _submeshToMatrix.size())
    {
      std::ostringstream fillData;
      fillData.precision(8);
      fillData << std::fixed;

      fillData << _submeshToMatrix.at(i);

      tinyxml2::XMLElement *matrixXml =
        _libraryVisualScenesXml->GetDocument()->NewElement("matrix");
      nodeXml->LinkEndChild(matrixXml);
      matrixXml->LinkEndChild(_libraryVisualScenesXml->GetDocument()->NewText(
            fillData.str().c_str()));
    }

    tinyxml2::XMLElement *instanceGeometryXml =
      _libraryVisualScenesXml->GetDocument()->NewElement("instance_geometry");
    nodeXml->LinkEndChild(instanceGeometryXml);
    snprintf(attributeValue, sizeof(attributeValue), "#%s", meshId);
    instanceGeometryXml->SetAttribute("url", attributeValue);

    unsigned int materialIndex =
      this->mesh->SubMeshByIndex(i).lock()->MaterialIndex();

    const ignition::common::MaterialPtr material =
      this->mesh->MaterialByIndex(materialIndex);

    if (material)
    {
      char materialId[100];

      snprintf(materialId, sizeof(materialId), "material_%u", materialIndex);

      tinyxml2::XMLElement *bindMaterialXml =
        _libraryVisualScenesXml->GetDocument()->NewElement("bind_material");
      instanceGeometryXml->LinkEndChild(bindMaterialXml);

      tinyxml2::XMLElement *techniqueCommonXml =
        _libraryVisualScenesXml->GetDocument()->NewElement("technique_common");
      bindMaterialXml->LinkEndChild(techniqueCommonXml);

      tinyxml2::XMLElement *instanceMaterialXml =
        _libraryVisualScenesXml->GetDocument()->NewElement("instance_material");
      techniqueCommonXml->LinkEndChild(instanceMaterialXml);
      instanceMaterialXml->SetAttribute("symbol", materialId);
      snprintf(attributeValue, sizeof(attributeValue), "#%s", materialId);
      instanceMaterialXml->SetAttribute("target", attributeValue);

      std::string imageString = material->TextureImage();

<<<<<<< HEAD
      if (imageString.find("/") != std::string::npos)
=======
      if (imageString.find(pathSeparator) != std::string::npos)
>>>>>>> 2243a617
      {
        tinyxml2::XMLElement *bindVertexInputXml =
          _libraryVisualScenesXml->GetDocument()->NewElement(
              "bind_vertex_input");
        instanceMaterialXml->LinkEndChild(bindVertexInputXml);
        bindVertexInputXml->SetAttribute("semantic", "UVSET0");
        bindVertexInputXml->SetAttribute("input_semantic", "TEXCOORD");
      }
    }
  }
}

//////////////////////////////////////////////////
void ColladaExporter::Implementation::ExportScene(
    tinyxml2::XMLElement *_sceneXml)
{
  tinyxml2::XMLElement *instanceVisualSceneXml =
      _sceneXml->GetDocument()->NewElement("instance_visual_scene");
  _sceneXml->LinkEndChild(instanceVisualSceneXml);
  instanceVisualSceneXml->SetAttribute("url", "#Scene");
}<|MERGE_RESOLUTION|>--- conflicted
+++ resolved
@@ -517,11 +517,7 @@
       this->mesh->MaterialByIndex(i);
     std::string imageString = material->TextureImage();
 
-<<<<<<< HEAD
-    if (imageString.find("/") != std::string::npos)
-=======
     if (imageString.find(pathSeparator) != std::string::npos)
->>>>>>> 2243a617
     {
       char id[100];
       snprintf(id, sizeof(id), "image_%u", i);
@@ -603,11 +599,7 @@
         this->mesh->MaterialByIndex(i);
     std::string imageString = material->TextureImage();
 
-<<<<<<< HEAD
-    if (imageString.find("/") != std::string::npos)
-=======
     if (imageString.find(pathSeparator) != std::string::npos)
->>>>>>> 2243a617
     {
       tinyxml2::XMLElement *newParamXml =
         _libraryEffectsXml->GetDocument()->NewElement("newparam");
@@ -702,11 +694,7 @@
       _libraryEffectsXml->GetDocument()->NewElement("diffuse");
     phongXml->LinkEndChild(diffuseXml);
 
-<<<<<<< HEAD
-    if (imageString.find("/") != std::string::npos)
-=======
     if (imageString.find(pathSeparator) != std::string::npos)
->>>>>>> 2243a617
     {
       tinyxml2::XMLElement *textureXml =
         _libraryEffectsXml->GetDocument()->NewElement("texture");
@@ -849,11 +837,7 @@
 
       std::string imageString = material->TextureImage();
 
-<<<<<<< HEAD
-      if (imageString.find("/") != std::string::npos)
-=======
       if (imageString.find(pathSeparator) != std::string::npos)
->>>>>>> 2243a617
       {
         tinyxml2::XMLElement *bindVertexInputXml =
           _libraryVisualScenesXml->GetDocument()->NewElement(
