/*
 * Copyright (C) 2016 Open Source Robotics Foundation
 *
 * Licensed under the Apache License, Version 2.0 (the "License");
 * you may not use this file except in compliance with the License.
 * You may obtain a copy of the License at
 *
 *     http://www.apache.org/licenses/LICENSE-2.0
 *
 * Unless required by applicable law or agreed to in writing, software
 * distributed under the License is distributed on an "AS IS" BASIS,
 * WITHOUT WARRANTIES OR CONDITIONS OF ANY KIND, either express or implied.
 * See the License for the specific language governing permissions and
 * limitations under the License.
 *
*/

#include <gtest/gtest.h>

#include <gz/common/Image.hh>

#include "gz/common/testing/AutoLogFixture.hh"
#include "gz/common/testing/TestPaths.hh"

using namespace gz;

class ImageTest : public common::testing::AutoLogFixture { };


const std::string kTestData =  // NOLINT(*)
    common::testing::TestFile("data", "red_blue_colors.png");

const auto kWidth = 121u;
const auto kHeight = 81u;

const auto kBpp_RGB = 24u;
const int kPitch_RGB = kWidth * kBpp_RGB/8;
const unsigned kSize_RGB = kPitch_RGB * kHeight;

const auto kBpp_RGBA = 32u;
const int kPitch_RGBA = kWidth * kBpp_RGBA/8;
const unsigned kSize_RGBA = kPitch_RGBA * kHeight;

const auto kAvgColor = math::Color(0.661157f, 0, 0.338843f, 1);
const auto kMaxColor = math::Color::Red;

/////////////////////////////////////////////////
void CheckImageRGB(const common::Image &_img)
{
  ASSERT_TRUE(_img.Valid());
  ASSERT_EQ(kWidth, _img.Width());
  ASSERT_EQ(kHeight, _img.Height());
  ASSERT_EQ(kBpp_RGB, _img.BPP());
  ASSERT_EQ(kPitch_RGB, _img.Pitch());
  ASSERT_EQ(common::Image::PixelFormatType::RGB_INT8, _img.PixelFormat());
}

/////////////////////////////////////////////////
void CheckImageRGBA(const common::Image &_img)
{
  ASSERT_TRUE(_img.Valid());
  ASSERT_EQ(kWidth, _img.Width());
  ASSERT_EQ(kHeight, _img.Height());
  ASSERT_EQ(kBpp_RGBA, _img.BPP());
  ASSERT_EQ(kPitch_RGBA, _img.Pitch());
  ASSERT_EQ(common::Image::PixelFormatType::RGBA_INT8, _img.PixelFormat());
}

/////////////////////////////////////////////////
TEST_F(ImageTest, InvalidImage)
{
  common::Image img;
  ASSERT_EQ(-1, img.Load("/file/shouldn/never/exist.png"));
}

/////////////////////////////////////////////////
TEST_F(ImageTest, ImageProperties)
{
  common::Image img;
  ASSERT_EQ(-1, img.Load("/file/shouldn/never/exist.png"));

  // load image and test colors
  ASSERT_EQ(0, img.Load(kTestData));

  CheckImageRGBA(img);

  ASSERT_EQ(img.Pixel(0, 0), math::Color::Red);
  ASSERT_EQ(img.Pixel(85, 0), math::Color::Blue);
  ASSERT_EQ(kAvgColor, img.AvgColor());
  ASSERT_EQ(kMaxColor, img.MaxColor());

  ASSERT_TRUE(img.Filename().find("red_blue_colors.png") !=
      std::string::npos);
}

/////////////////////////////////////////////////
TEST_F(ImageTest, RGBData)
{
  // load image and test colors
  common::Image img;
  ASSERT_EQ(0, img.Load(kTestData));
  ASSERT_TRUE(img.Valid());

  CheckImageRGBA(img);

  // Check RGB data
  unsigned char *data = nullptr;
  unsigned int size = 0;
  img.RGBData(&data, size);
  ASSERT_EQ(kSize_RGB, size);
  ASSERT_NE(nullptr, data);

  auto channels = 3u;
  auto step = img.Width() * channels;
  for (auto i = 0u; i < img.Height(); ++i)
  {
    for (auto j = 0u; j < step; j += channels)
    {
      unsigned int idx = i * step + j;
      unsigned int r = data[idx];
      unsigned int g = data[idx+1];
      unsigned int b = data[idx+2];

      ASSERT_EQ(0u, g) << i << "  " << j;
      if (j / channels < 80)
      {
        ASSERT_EQ(255u, r) << i << "  " << j / channels;
        ASSERT_EQ(0u, b) << i << "  " << j / channels;
      }
      else
      {
        ASSERT_EQ(0u, r) << i << "  " << j / channels;
        ASSERT_EQ(255u, b) << i << "  " << j / channels;
      }
    }
  }
  delete[] data;
}

/////////////////////////////////////////////////
TEST_F(ImageTest, Data)
{
  // load image and test colors
  common::Image img;
  ASSERT_EQ(0, img.Load(kTestData));
  ASSERT_TRUE(img.Valid());

  CheckImageRGBA(img);

  // Check RGBA data
  unsigned char *data = nullptr;
  unsigned int size = 0;
  img.Data(&data, size);
  ASSERT_EQ(kSize_RGBA, size);
  ASSERT_NE(nullptr, data);

  auto channels = 4u;
  auto step = img.Width() * channels;
  for (auto i = 0u; i < img.Height(); ++i)
  {
    for (auto j = 0u; j < step; j += channels)
    {
      unsigned int idx = i * step + j;
      unsigned int r = data[idx];
      unsigned int g = data[idx+1];
      unsigned int b = data[idx+2];
      unsigned int a = data[idx+3];

      ASSERT_EQ(0u, g) << i << "  " << j;
      ASSERT_EQ(255u, a) << i << "  " << j;
      if (j / channels < 80)
      {
        ASSERT_EQ(255u, r) << i << "  " << j / channels;
        ASSERT_EQ(0u, b) << i << "  " << j / channels;
      }
      else
      {
        ASSERT_EQ(0u, r) << i << "  " << j / channels;
        ASSERT_EQ(255u, b) << i << "  " << j / channels;
      }
    }
  }
  delete[] data;
}

/////////////////////////////////////////////////
TEST_F(ImageTest, SetFromData)
{
  // load image and test colors
  common::Image img;
  ASSERT_EQ(0, img.Load(kTestData));
  ASSERT_TRUE(img.Valid());

  unsigned char *data = nullptr;
  unsigned int size = 0;
  img.Data(&data, size);
  ASSERT_EQ(39204u, size);
  ASSERT_NE(nullptr, data);


  common::Image img2;
  img2.SetFromData(data, img.Width(), img.Height(), img.PixelFormat());
  ASSERT_TRUE(img2.Valid());
  ASSERT_EQ(common::Image::PixelFormatType::RGBA_INT8, img2.PixelFormat());
  ASSERT_EQ(121u, img2.Width());
  ASSERT_EQ(81u, img2.Height());
  ASSERT_EQ(32u, img2.BPP());
  ASSERT_EQ(484, img2.Pitch());
  ASSERT_EQ(img2.Pixel(0, 0), math::Color::Red);
  ASSERT_EQ(img2.Pixel(85, 0), math::Color::Blue);
  ASSERT_EQ(img2.AvgColor(), math::Color(0.661157f, 0, 0.338843f, 1));
  ASSERT_EQ(img2.MaxColor(), math::Color::Red);
  delete[] data;
}

TEST_F(ImageTest, SetFromCompressedData)
{
  // Open file and move to end
  std::ifstream ifs(kTestData, std::ios::binary | std::ios::ate);
  std::ifstream::pos_type fileEnd = ifs.tellg();
  std::vector<unsigned char> fileData(fileEnd);

  // Rewind to beginning of file and read data
  ifs.seekg(0);
  ifs.read(reinterpret_cast<char *>(&fileData[0]), fileEnd);

  common::Image img;
  img.SetFromCompressedData(&fileData[0], fileEnd,
      common::Image::PixelFormatType::COMPRESSED_PNG);
  ASSERT_TRUE(img.Valid());

  unsigned char *data = nullptr;
  unsigned int size = 0;
  img.RGBAData(&data, size);
  ASSERT_EQ(39204u, size);
  ASSERT_NE(nullptr, data);

  ASSERT_EQ(common::Image::PixelFormatType::RGBA_INT8, img.PixelFormat());
  ASSERT_EQ(121u, img.Width());
  ASSERT_EQ(81u, img.Height());
  ASSERT_EQ(32u, img.BPP());
  ASSERT_EQ(484, img.Pitch());
  ASSERT_EQ(img.Pixel(0, 0), math::Color::Red);
  ASSERT_EQ(img.Pixel(85, 0), math::Color::Blue);
  ASSERT_EQ(img.AvgColor(), math::Color(0.661157f, 0, 0.338843f, 1));
  ASSERT_EQ(img.MaxColor(), math::Color::Red);
  delete[] data;
<<<<<<< HEAD
=======

  // Reloading the image should not cause any leaks.
  img.SetFromCompressedData(&fileData[0], fileEnd,
      common::Image::PixelFormatType::COMPRESSED_PNG);
  ASSERT_TRUE(img.Valid());

  // Loading from unsupported pixel format fails.
  img.SetFromCompressedData(&fileData[0], fileEnd,
      common::Image::PixelFormatType::UNKNOWN_PIXEL_FORMAT);
  ASSERT_FALSE(img.Valid());
>>>>>>> 3ac7c9f8
}

/*
  // save image then reload and test colors
  std::string testSaveImage =
    common::testing::TempPath("test_red_blue_save.png");
  img.SavePNG(testSaveImage);

  common::Image img2;
  img2.Load(testSaveImage);
  ASSERT_TRUE(img2.Valid());
  ASSERT_EQ(common::Image::PixelFormatType::RGB_INT8, img2.PixelFormat());
  ASSERT_EQ(121u, img2.Width());
  ASSERT_EQ(81u, img2.Height());
  ASSERT_EQ(24u, img2.BPP());
  ASSERT_EQ(363, img2.Pitch());
  ASSERT_EQ(img2.Pixel(0, 0), math::Color::Red);
  ASSERT_EQ(img2.Pixel(85, 0), math::Color::Blue);
  ASSERT_EQ(img2.AvgColor(), math::Color(0.661157f, 0, 0.338843f, 1));
  ASSERT_EQ(img2.MaxColor(), math::Color::Red);

  // Check data
  data = nullptr;
  size = 0;
  img2.Data(&data, size);
  ASSERT_EQ(29403u, size);
  ASSERT_NE(nullptr, data);

  channels = 3u;
  step = img2.Width() * channels;
  for (auto i = 0u; i < img2.Height(); ++i)
  {
    for (auto j = 0u; j < step; j += channels)
    {
      unsigned int idx = i * step + j;
      unsigned int r = data[idx];
      unsigned int g = data[idx+1];
      unsigned int b = data[idx+2];

      ASSERT_EQ(0u, g) << i << "  " << j;
      if (j / channels < 80)
      {
        ASSERT_EQ(255u, r) << i << "  " << j / channels;
        ASSERT_EQ(0u, b) << i << "  " << j / channels;
      }
      else
      {
        ASSERT_EQ(0u, r) << i << "  " << j / channels;
        ASSERT_EQ(255u, b) << i << "  " << j / channels;
      }
    }
  }

  common::Image img3;
  img3.SetFromData(data, img3.Width(), img3.Height(), img3.PixelFormat());
  ASSERT_TRUE(img3.Valid());

  ASSERT_EQ(common::Image::PixelFormatType::RGB_INT8, img3.PixelFormat());
  ASSERT_EQ(121u, img3.Width());
  ASSERT_EQ(81u, img3.Height());
  ASSERT_EQ(24u, img3.BPP());
  ASSERT_EQ(363, img3.Pitch());
  ASSERT_EQ(img3.Pixel(0, 0), math::Color::Red);
  ASSERT_EQ(img3.Pixel(85, 0), math::Color::Blue);
  ASSERT_EQ(img3.AvgColor(), math::Color(0.661157f, 0, 0.338843f, 1));
  ASSERT_EQ(img3.MaxColor(), math::Color::Red);
}
*/

/////////////////////////////////////////////////
TEST_F(ImageTest, ConvertPixelFormat)
{
  using Image = gz::common::Image;
  EXPECT_EQ(Image::PixelFormatType::UNKNOWN_PIXEL_FORMAT,
         Image::ConvertPixelFormat("fake"));
  EXPECT_EQ(Image::PixelFormatType::UNKNOWN_PIXEL_FORMAT,
         Image::ConvertPixelFormat("unknown"));
  EXPECT_EQ(Image::PixelFormatType::UNKNOWN_PIXEL_FORMAT,
         Image::ConvertPixelFormat("UNKNOWN_PIXEL_FORMAT"));
  EXPECT_EQ(Image::PixelFormatType::L_INT8,
         Image::ConvertPixelFormat("L_INT8"));
  EXPECT_EQ(Image::PixelFormatType::L_INT16,
         Image::ConvertPixelFormat("L_INT16"));
  EXPECT_EQ(Image::PixelFormatType::RGB_INT8,
         Image::ConvertPixelFormat("RGB_INT8"));
  EXPECT_EQ(Image::PixelFormatType::RGBA_INT8,
         Image::ConvertPixelFormat("RGBA_INT8"));
  EXPECT_EQ(Image::PixelFormatType::RGB_INT16,
         Image::ConvertPixelFormat("RGB_INT16"));
  EXPECT_EQ(Image::PixelFormatType::RGB_INT32,
         Image::ConvertPixelFormat("RGB_INT32"));
  EXPECT_EQ(Image::PixelFormatType::BGR_INT8,
         Image::ConvertPixelFormat("BGR_INT8"));
  EXPECT_EQ(Image::PixelFormatType::BGRA_INT8,
         Image::ConvertPixelFormat("BGRA_INT8"));
  EXPECT_EQ(Image::PixelFormatType::BGR_INT16,
         Image::ConvertPixelFormat("BGR_INT16"));
  EXPECT_EQ(Image::PixelFormatType::BGR_INT32,
         Image::ConvertPixelFormat("BGR_INT32"));
  EXPECT_EQ(Image::PixelFormatType::R_FLOAT16,
         Image::ConvertPixelFormat("R_FLOAT16"));
  EXPECT_EQ(Image::PixelFormatType::R_FLOAT32,
         Image::ConvertPixelFormat("R_FLOAT32"));
  EXPECT_EQ(Image::PixelFormatType::RGB_FLOAT16,
         Image::ConvertPixelFormat("RGB_FLOAT16"));
  EXPECT_EQ(Image::PixelFormatType::RGB_FLOAT32,
         Image::ConvertPixelFormat("RGB_FLOAT32"));
  EXPECT_EQ(Image::PixelFormatType::BAYER_RGGB8,
         Image::ConvertPixelFormat("BAYER_RGGB8"));
  EXPECT_EQ(Image::PixelFormatType::BAYER_GBRG8,
         Image::ConvertPixelFormat("BAYER_GBRG8"));
  EXPECT_EQ(Image::PixelFormatType::BAYER_GRBG8,
         Image::ConvertPixelFormat("BAYER_GRBG8"));
  EXPECT_EQ(Image::PixelFormatType::BAYER_BGGR8,
         Image::ConvertPixelFormat("BAYER_BGGR8"));
}

/////////////////////////////////////////////////
TEST_F(ImageTest, ConvertToRGBImage)
{
  unsigned int width = 8;
  unsigned int height = 8;
  unsigned int size = width * height;

  // test L_INT8 format
  {
    // create sample image data for testing
    // the image is divided into 4 sections from top to bottom
    // The values in the sections are 10, 20, 30, 40
    auto buffer = std::vector<uint8_t>(size);
    for (unsigned int i = 0; i < height; ++i)
    {
      uint8_t v = 10 * static_cast<int>(i / (width/ 4.0) + 1);
      for (unsigned int j = 0; j < width; ++j)
      {
        buffer[i*width + j] = v;
      }
    }

    common::Image output;
    common::Image::ConvertToRGBImage<uint8_t>(
        buffer.data(), width, height, output);

    // Check RGBA data
    unsigned char *data = nullptr;
    unsigned int outputSize = 0;
    output.Data(&data, outputSize);
    EXPECT_EQ(size * 3, outputSize);
    ASSERT_NE(nullptr, data);

    for (unsigned int i = 0u; i < height; ++i)
    {
      for (unsigned int j = 0u; j < width; ++j)
      {
        unsigned int r = data[i * width * 3 + j * 3];
        unsigned int g = data[i * width * 3 + j * 3 + 1];
        unsigned int b = data[i * width * 3 + j * 3 + 2];
        EXPECT_EQ(r, g);
        EXPECT_EQ(r, b);
        if (i < (height / 4.0))
          EXPECT_EQ(0u, r);
        else if (i >= (height / 4.0) && i < (height / 2.0))
          EXPECT_EQ(static_cast<unsigned int>(255 / 3), r);
        else if (i >= (height / 2.0) && i < (height / 4.0 * 3.0))
          EXPECT_EQ(static_cast<unsigned int>(255 / 3 * 2), r);
        else
          EXPECT_EQ(255u, r);
      }
    }
  }

  // test L_INT16 format
  {
    // create sample image data for testing
    // the image is divided into 4 sections from top to bottom
    // The values in the sections are 100, 200, 300, 400
    auto buffer = std::vector<uint16_t>(size);
    for (unsigned int i = 0; i < height; ++i)
    {
      uint16_t v = 100 * static_cast<int>(i / (height / 4.0) + 1);
      for (unsigned int j = 0; j < width; ++j)
      {
        buffer[i*width + j] = v;
      }
    }

    common::Image output;
    common::Image::ConvertToRGBImage<uint16_t>(
        buffer.data(), width, height, output);

    // Check RGB data
    unsigned char *data = nullptr;
    unsigned int outputSize = 0;
    output.Data(&data, outputSize);
    EXPECT_EQ(size * 3, outputSize);
    ASSERT_NE(nullptr, data);

    for (unsigned int i = 0u; i < height; ++i)
    {
      for (unsigned int j = 0u; j < width; ++j)
      {
        unsigned int r = data[i * width * 3 + j * 3];
        unsigned int g = data[i * width * 3 + j * 3 + 1];
        unsigned int b = data[i * width * 3 + j * 3 + 2];
        EXPECT_EQ(r, g);
        EXPECT_EQ(r, b);

        if (i < (height / 4.0))
          EXPECT_EQ(0u, r);
        else if (i >= (height / 4.0) && i < (height / 2.0))
          EXPECT_EQ(static_cast<unsigned int>(255 / 3), r);
        else if (i >= (height / 2.0) && i < (height / 4.0 * 3.0))
          EXPECT_EQ(static_cast<unsigned int>(255 / 3 * 2), r);
        else
          EXPECT_EQ(255u, r);
      }
    }
  }

  // test R_FLOAT32 format
  {
    // create sample image data for testing
    // the image is divided into 4 sections from top to bottom
    // The values in the sections are 0.5, 1.0, 1.5, 2.0
    auto buffer = std::vector<float>(size);
    for (unsigned int i = 0; i < height; ++i)
    {
      float v = 0.5f * static_cast<int>(i / (height / 4.0) + 1);
      for (unsigned int j = 0; j < width; ++j)
      {
        buffer[i*width + j] = v;
      }
    }

    common::Image output;
    common::Image::ConvertToRGBImage<float>(
        buffer.data(), width, height, output);

    // Check RGB data
    unsigned char *data = nullptr;
    unsigned int outputSize = 0;
    output.Data(&data, outputSize);
    EXPECT_EQ(size * 3, outputSize);
    ASSERT_NE(nullptr, data);

    for (unsigned int i = 0u; i < height; ++i)
    {
      for (unsigned int j = 0u; j < width; ++j)
      {
        unsigned int r = data[i * width * 3 + j * 3];
        unsigned int g = data[i * width * 3 + j * 3 + 1];
        unsigned int b = data[i * width * 3 + j * 3 + 2];
        EXPECT_EQ(r, g);
        EXPECT_EQ(r, b);

        if (i < (height / 4.0))
          EXPECT_EQ(0u, r);
        else if (i >= (height / 4.0) && i < (height / 2.0))
          EXPECT_EQ(static_cast<unsigned int>(255 / 3), r);
        else if (i >= (height / 2.0) && i < (height / 4.0 * 3.0))
          EXPECT_EQ(static_cast<unsigned int>(255 / 3 * 2), r);
        else
          EXPECT_EQ(255u, r);
      }
    }
  }

  // test R_FLOAT32 format with min, max, and flip values set
  {
    // create sample image data for testing
    // the image is divided into 4 sections from top to bottom
    // The values in the sections are 0.5, 1.0, 1.5, 2.0
    auto buffer = std::vector<float>(size);
    for (unsigned int i = 0; i < height; ++i)
    {
      float v = 0.5f * static_cast<int>(i / (height / 4.0) + 1);
      for (unsigned int j = 0; j < width; ++j)
      {
        buffer[i*width + j] = v;
      }
    }

    float min = 0.0f;
    float max = 5.0f;
    common::Image output;
    common::Image::ConvertToRGBImage<float>(
        buffer.data(), width, height, output, min, max, true);

    // Check RGB data
    unsigned char *data = nullptr;
    unsigned int outputSize = 0;
    output.Data(&data, outputSize);
    EXPECT_EQ(size * 3, outputSize);
    ASSERT_NE(nullptr, data);

    for (unsigned int i = 0u; i < height; ++i)
    {
      for (unsigned int j = 0u; j < width; ++j)
      {
        unsigned int r = data[i * width * 3 + j * 3];
        unsigned int g = data[i * width * 3 + j * 3 + 1];
        unsigned int b = data[i * width * 3 + j * 3 + 2];
        EXPECT_EQ(r, g);
        EXPECT_EQ(r, b);

        // values should be normalized by min, max and flipped
        float v = 0.5f * static_cast<int>(i / (height / 4.0) + 1);
        unsigned int expectedValue = static_cast<unsigned int>(
            (1.0f - ((v - min) / (max - min))) * 255);
        EXPECT_EQ(expectedValue, r);
      }
    }
  }
}

using string_int2 = std::tuple<const char *, unsigned int, unsigned int>;

class ImagePerformanceTest : public ImageTest,
                             public ::testing::WithParamInterface<string_int2>
{
  /// \brief Loads an image specified by _filename and checks its max color.
  /// \param[in] _filePath Relative path to the image file to check.
  /// \param[in] _width Width of the image in pixels.
  /// \param[in] _height Height of the image in pixels.
  public: void MaxColor(const std::string &_filePath,
                        const unsigned int _width,
                        const unsigned int _height);
};

TEST_P(ImagePerformanceTest, MaxColorFlatHeightmap)
{
  MaxColor(std::get<0>(GetParam()), std::get<1>(GetParam()),
           std::get<2>(GetParam()));
}

void ImagePerformanceTest::MaxColor(const std::string &_filePath,
                                    const unsigned int _width,
                                    const unsigned int _height)
{
  std::string fileName = common::testing::TestFile("data", _filePath);

  common::Image img;
  EXPECT_EQ(0, img.Load(fileName));
  EXPECT_EQ(_width, img.Width());
  EXPECT_EQ(_height, img.Height());
  EXPECT_EQ(gz::math::Color(0., 0., 0., 0), img.MaxColor());
  EXPECT_TRUE(img.Valid());
}

INSTANTIATE_TEST_SUITE_P(FlatHeightmaps, ImagePerformanceTest,
  ::testing::Values(
    std::make_tuple("heightmap_flat_129x129.png", 129u, 129u),
    std::make_tuple("heightmap_flat_257x257.png", 257u, 257u),
    std::make_tuple("heightmap_flat_513x513.png", 513u, 513u),
    std::make_tuple("heightmap_flat_1025x1025.png", 1025u, 1025u)));<|MERGE_RESOLUTION|>--- conflicted
+++ resolved
@@ -245,8 +245,6 @@
   ASSERT_EQ(img.AvgColor(), math::Color(0.661157f, 0, 0.338843f, 1));
   ASSERT_EQ(img.MaxColor(), math::Color::Red);
   delete[] data;
-<<<<<<< HEAD
-=======
 
   // Reloading the image should not cause any leaks.
   img.SetFromCompressedData(&fileData[0], fileEnd,
@@ -257,7 +255,6 @@
   img.SetFromCompressedData(&fileData[0], fileEnd,
       common::Image::PixelFormatType::UNKNOWN_PIXEL_FORMAT);
   ASSERT_FALSE(img.Valid());
->>>>>>> 3ac7c9f8
 }
 
 /*
