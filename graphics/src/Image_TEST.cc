/*
 * Copyright (C) 2016 Open Source Robotics Foundation
 *
 * Licensed under the Apache License, Version 2.0 (the "License");
 * you may not use this file except in compliance with the License.
 * You may obtain a copy of the License at
 *
 *     http://www.apache.org/licenses/LICENSE-2.0
 *
 * Unless required by applicable law or agreed to in writing, software
 * distributed under the License is distributed on an "AS IS" BASIS,
 * WITHOUT WARRANTIES OR CONDITIONS OF ANY KIND, either express or implied.
 * See the License for the specific language governing permissions and
 * limitations under the License.
 *
*/

#include <gtest/gtest.h>

#include <ignition/common/Image.hh>
#include "test_config.h"

using namespace ignition;

class ImageTest : public common::testing::AutoLogFixture { };

/////////////////////////////////////////////////
TEST_F(ImageTest, Image)
{
  common::Image img;
  EXPECT_EQ(-1, img.Load("/file/shouldn/never/exist.png"));
<<<<<<< HEAD
  std::string filename =  common::testing::TestFile(
      "data", "cordless_drill", "materials", "textures", "cordless_drill.png");
=======
  std::string filename =  "file://";
  filename += PROJECT_SOURCE_PATH;
  filename += "/test/data/red_blue_colors.png";

  // load image and test colors
>>>>>>> 944691eb
  EXPECT_EQ(0, img.Load(filename));
  EXPECT_EQ(static_cast<unsigned int>(121), img.Width());
  EXPECT_EQ(static_cast<unsigned int>(81), img.Height());
  EXPECT_EQ(static_cast<unsigned int>(32), img.BPP());
  EXPECT_EQ(484, img.Pitch());
  EXPECT_EQ(common::Image::PixelFormatType::RGBA_INT8, img.PixelFormat());
  EXPECT_EQ(img.Pixel(0, 0), math::Color::Red);
  EXPECT_EQ(img.Pixel(85, 0), math::Color::Blue);
  EXPECT_EQ(img.AvgColor(), math::Color(0.661157f, 0, 0.338843f, 1));
  EXPECT_EQ(img.MaxColor(), math::Color::Red);
  EXPECT_TRUE(img.Valid());
  EXPECT_TRUE(img.Filename().find("red_blue_colors.png") !=
      std::string::npos);

  // Check RGB data
  unsigned char *data = nullptr;
  unsigned int size = 0;
  img.RGBData(&data, size);
  EXPECT_EQ(static_cast<unsigned int>(29403), size);
  ASSERT_NE(nullptr, data);

  auto channels = 3u;
  auto step = img.Width() * channels;
  for (auto i = 0u; i < img.Height(); ++i)
  {
    for (auto j = 0u; j < step; j += channels)
    {
      unsigned int idx = i * step + j;
      unsigned int r = data[idx];
      unsigned int g = data[idx+1];
      unsigned int b = data[idx+2];

      EXPECT_EQ(0u, g) << i << "  " << j;
      if (j / channels < 80)
      {
        EXPECT_EQ(255u, r) << i << "  " << j / channels;
        EXPECT_EQ(0u, b) << i << "  " << j / channels;
      }
      else
      {
        EXPECT_EQ(0u, r) << i << "  " << j / channels;
        EXPECT_EQ(255u, b) << i << "  " << j / channels;
      }
    }
  }

  // Check RGBA data
  data = nullptr;
  size = 0;
  img.Data(&data, size);
  EXPECT_EQ(static_cast<unsigned int>(39204), size);
  ASSERT_NE(nullptr, data);

  channels = 4u;
  step = img.Width() * channels;
  for (auto i = 0u; i < img.Height(); ++i)
  {
    for (auto j = 0u; j < step; j += channels)
    {
      unsigned int idx = i * step + j;
      unsigned int r = data[idx];
      unsigned int g = data[idx+1];
      unsigned int b = data[idx+2];
      unsigned int a = data[idx+3];

      EXPECT_EQ(0u, g) << i << "  " << j;
      EXPECT_EQ(255u, a) << i << "  " << j;
      if (j / channels < 80)
      {
        EXPECT_EQ(255u, r) << i << "  " << j / channels;
        EXPECT_EQ(0u, b) << i << "  " << j / channels;
      }
      else
      {
        EXPECT_EQ(0u, r) << i << "  " << j / channels;
        EXPECT_EQ(255u, b) << i << "  " << j / channels;
      }
    }
  }

  // Set from RGBA data
  img.SetFromData(data, img.Width(), img.Height(), img.PixelFormat());
  EXPECT_EQ(static_cast<unsigned int>(121), img.Width());
  EXPECT_EQ(static_cast<unsigned int>(81), img.Height());
  EXPECT_EQ(static_cast<unsigned int>(32), img.BPP());
  EXPECT_EQ(484, img.Pitch());
  EXPECT_EQ(common::Image::PixelFormatType::RGBA_INT8, img.PixelFormat());
  EXPECT_EQ(img.Pixel(0, 0), math::Color::Red);
  EXPECT_EQ(img.Pixel(85, 0), math::Color::Blue);
  EXPECT_EQ(img.AvgColor(), math::Color(0.661157f, 0, 0.338843f, 1));
  EXPECT_EQ(img.MaxColor(), math::Color::Red);
  EXPECT_TRUE(img.Valid());

  // save image then reload and test colors
  filename = PROJECT_BINARY_PATH;
  filename += "/test_red_blue_save.png";
  img.SavePNG(filename);

  img.Load("file://" + filename);
  EXPECT_EQ(static_cast<unsigned int>(121), img.Width());
  EXPECT_EQ(static_cast<unsigned int>(81), img.Height());
  EXPECT_EQ(static_cast<unsigned int>(24), img.BPP());
  EXPECT_EQ(363, img.Pitch());
  EXPECT_EQ(common::Image::PixelFormatType::RGB_INT8, img.PixelFormat());
  EXPECT_EQ(img.Pixel(0, 0), math::Color::Red);
  EXPECT_EQ(img.Pixel(85, 0), math::Color::Blue);
  EXPECT_EQ(img.AvgColor(), math::Color(0.661157f, 0, 0.338843f, 1));
  EXPECT_EQ(img.MaxColor(), math::Color::Red);
  EXPECT_TRUE(img.Valid());

  // Check data
  data = nullptr;
  size = 0;
  img.Data(&data, size);
  EXPECT_EQ(static_cast<unsigned int>(29403), size);
  ASSERT_NE(nullptr, data);

  channels = 3u;
  step = img.Width() * channels;
  for (auto i = 0u; i < img.Height(); ++i)
  {
    for (auto j = 0u; j < step; j += channels)
    {
      unsigned int idx = i * step + j;
      unsigned int r = data[idx];
      unsigned int g = data[idx+1];
      unsigned int b = data[idx+2];

      EXPECT_EQ(0u, g) << i << "  " << j;
      if (j / channels < 80)
      {
        EXPECT_EQ(255u, r) << i << "  " << j / channels;
        EXPECT_EQ(0u, b) << i << "  " << j / channels;
      }
      else
      {
        EXPECT_EQ(0u, r) << i << "  " << j / channels;
        EXPECT_EQ(255u, b) << i << "  " << j / channels;
      }
    }
  }

  img.SetFromData(data, img.Width(), img.Height(), img.PixelFormat());
  EXPECT_EQ(static_cast<unsigned int>(121), img.Width());
  EXPECT_EQ(static_cast<unsigned int>(81), img.Height());
  EXPECT_EQ(static_cast<unsigned int>(24), img.BPP());
  EXPECT_EQ(363, img.Pitch());
  EXPECT_EQ(common::Image::PixelFormatType::RGB_INT8, img.PixelFormat());
  EXPECT_EQ(img.Pixel(0, 0), math::Color::Red);
  EXPECT_EQ(img.Pixel(85, 0), math::Color::Blue);
  EXPECT_EQ(img.AvgColor(), math::Color(0.661157f, 0, 0.338843f, 1));
  EXPECT_EQ(img.MaxColor(), math::Color::Red);
  EXPECT_TRUE(img.Valid());

  common::removeDirectoryOrFile(filename);
}

/////////////////////////////////////////////////
TEST_F(ImageTest, ConvertPixelFormat)
{
  using Image = ignition::common::Image;
  EXPECT_EQ(Image::PixelFormatType::UNKNOWN_PIXEL_FORMAT,
         Image::ConvertPixelFormat("fake"));
  EXPECT_EQ(Image::PixelFormatType::UNKNOWN_PIXEL_FORMAT,
         Image::ConvertPixelFormat("unknown"));
  EXPECT_EQ(Image::PixelFormatType::UNKNOWN_PIXEL_FORMAT,
         Image::ConvertPixelFormat("UNKNOWN_PIXEL_FORMAT"));
  EXPECT_EQ(Image::PixelFormatType::L_INT8,
         Image::ConvertPixelFormat("L_INT8"));
  EXPECT_EQ(Image::PixelFormatType::L_INT16,
         Image::ConvertPixelFormat("L_INT16"));
  EXPECT_EQ(Image::PixelFormatType::RGB_INT8,
         Image::ConvertPixelFormat("RGB_INT8"));
  EXPECT_EQ(Image::PixelFormatType::RGBA_INT8,
         Image::ConvertPixelFormat("RGBA_INT8"));
  EXPECT_EQ(Image::PixelFormatType::RGB_INT16,
         Image::ConvertPixelFormat("RGB_INT16"));
  EXPECT_EQ(Image::PixelFormatType::RGB_INT32,
         Image::ConvertPixelFormat("RGB_INT32"));
  EXPECT_EQ(Image::PixelFormatType::BGR_INT8,
         Image::ConvertPixelFormat("BGR_INT8"));
  EXPECT_EQ(Image::PixelFormatType::BGRA_INT8,
         Image::ConvertPixelFormat("BGRA_INT8"));
  EXPECT_EQ(Image::PixelFormatType::BGR_INT16,
         Image::ConvertPixelFormat("BGR_INT16"));
  EXPECT_EQ(Image::PixelFormatType::BGR_INT32,
         Image::ConvertPixelFormat("BGR_INT32"));
  EXPECT_EQ(Image::PixelFormatType::R_FLOAT16,
         Image::ConvertPixelFormat("R_FLOAT16"));
  EXPECT_EQ(Image::PixelFormatType::R_FLOAT32,
         Image::ConvertPixelFormat("R_FLOAT32"));
  EXPECT_EQ(Image::PixelFormatType::RGB_FLOAT16,
         Image::ConvertPixelFormat("RGB_FLOAT16"));
  EXPECT_EQ(Image::PixelFormatType::RGB_FLOAT32,
         Image::ConvertPixelFormat("RGB_FLOAT32"));
  EXPECT_EQ(Image::PixelFormatType::BAYER_RGGB8,
         Image::ConvertPixelFormat("BAYER_RGGB8"));
  EXPECT_EQ(Image::PixelFormatType::BAYER_RGGR8,
         Image::ConvertPixelFormat("BAYER_RGGR8"));
  EXPECT_EQ(Image::PixelFormatType::BAYER_GBRG8,
         Image::ConvertPixelFormat("BAYER_GBRG8"));
  EXPECT_EQ(Image::PixelFormatType::BAYER_GRBG8,
         Image::ConvertPixelFormat("BAYER_GRBG8"));
  EXPECT_EQ(Image::PixelFormatType::BAYER_BGGR8,
         Image::ConvertPixelFormat("BAYER_BGGR8"));
}

using string_int2 = std::tuple<const char *, unsigned int, unsigned int>;

class ImagePerformanceTest : public ImageTest,
                             public ::testing::WithParamInterface<string_int2>
{
  /// \brief Loads an image specified by _filename and checks its max color.
  /// \param[in] _filePath Relative path to the image file to check.
  /// \param[in] _width Width of the image in pixels.
  /// \param[in] _height Height of the image in pixels.
  public: void MaxColor(const std::string &_filePath,
                        const unsigned int _width,
                        const unsigned int _height);
};

TEST_P(ImagePerformanceTest, MaxColorFlatHeightmap)
{
  MaxColor(std::get<0>(GetParam()), std::get<1>(GetParam()),
           std::get<2>(GetParam()));
}

void ImagePerformanceTest::MaxColor(const std::string &_filePath,
                                    const unsigned int _width,
                                    const unsigned int _height)
{
  std::string fileName = common::testing::TestFile("data", _filePath);

  common::Image img;
  EXPECT_EQ(0, img.Load(fileName));
  EXPECT_EQ(_width, img.Width());
  EXPECT_EQ(_height, img.Height());
  EXPECT_EQ(ignition::math::Color(0., 0., 0., 0), img.MaxColor());
  EXPECT_TRUE(img.Valid());
}

INSTANTIATE_TEST_SUITE_P(FlatHeightmaps, ImagePerformanceTest,
  ::testing::Values(
    std::make_tuple("heightmap_flat_129x129.png", 129u, 129u),
    std::make_tuple("heightmap_flat_257x257.png", 257u, 257u),
    std::make_tuple("heightmap_flat_513x513.png", 513u, 513u),
    std::make_tuple("heightmap_flat_1025x1025.png", 1025u, 1025u)));

/////////////////////////////////////////////////
int main(int argc, char **argv)
{
  ::testing::InitGoogleTest(&argc, argv);
  return RUN_ALL_TESTS();
}<|MERGE_RESOLUTION|>--- conflicted
+++ resolved
@@ -29,20 +29,15 @@
 {
   common::Image img;
   EXPECT_EQ(-1, img.Load("/file/shouldn/never/exist.png"));
-<<<<<<< HEAD
+
   std::string filename =  common::testing::TestFile(
-      "data", "cordless_drill", "materials", "textures", "cordless_drill.png");
-=======
-  std::string filename =  "file://";
-  filename += PROJECT_SOURCE_PATH;
-  filename += "/test/data/red_blue_colors.png";
+      "data", "red_blue_colors.png");
 
   // load image and test colors
->>>>>>> 944691eb
   EXPECT_EQ(0, img.Load(filename));
-  EXPECT_EQ(static_cast<unsigned int>(121), img.Width());
-  EXPECT_EQ(static_cast<unsigned int>(81), img.Height());
-  EXPECT_EQ(static_cast<unsigned int>(32), img.BPP());
+  EXPECT_EQ(121u, img.Width());
+  EXPECT_EQ(81u, img.Height());
+  EXPECT_EQ(32u, img.BPP());
   EXPECT_EQ(484, img.Pitch());
   EXPECT_EQ(common::Image::PixelFormatType::RGBA_INT8, img.PixelFormat());
   EXPECT_EQ(img.Pixel(0, 0), math::Color::Red);
@@ -57,7 +52,7 @@
   unsigned char *data = nullptr;
   unsigned int size = 0;
   img.RGBData(&data, size);
-  EXPECT_EQ(static_cast<unsigned int>(29403), size);
+  EXPECT_EQ(29403u, size);
   ASSERT_NE(nullptr, data);
 
   auto channels = 3u;
@@ -89,7 +84,7 @@
   data = nullptr;
   size = 0;
   img.Data(&data, size);
-  EXPECT_EQ(static_cast<unsigned int>(39204), size);
+  EXPECT_EQ(39204u, size);
   ASSERT_NE(nullptr, data);
 
   channels = 4u;
@@ -121,9 +116,9 @@
 
   // Set from RGBA data
   img.SetFromData(data, img.Width(), img.Height(), img.PixelFormat());
-  EXPECT_EQ(static_cast<unsigned int>(121), img.Width());
-  EXPECT_EQ(static_cast<unsigned int>(81), img.Height());
-  EXPECT_EQ(static_cast<unsigned int>(32), img.BPP());
+  EXPECT_EQ(121u, img.Width());
+  EXPECT_EQ(81u, img.Height());
+  EXPECT_EQ(32u, img.BPP());
   EXPECT_EQ(484, img.Pitch());
   EXPECT_EQ(common::Image::PixelFormatType::RGBA_INT8, img.PixelFormat());
   EXPECT_EQ(img.Pixel(0, 0), math::Color::Red);
@@ -133,14 +128,14 @@
   EXPECT_TRUE(img.Valid());
 
   // save image then reload and test colors
-  filename = PROJECT_BINARY_PATH;
-  filename += "/test_red_blue_save.png";
-  img.SavePNG(filename);
-
-  img.Load("file://" + filename);
-  EXPECT_EQ(static_cast<unsigned int>(121), img.Width());
-  EXPECT_EQ(static_cast<unsigned int>(81), img.Height());
-  EXPECT_EQ(static_cast<unsigned int>(24), img.BPP());
+  std::string testSaveImage =
+    common::testing::TempPath("test_red_blue_save.png");
+  img.SavePNG(testSaveImage);
+
+  img.Load("file://" + testSaveImage);
+  EXPECT_EQ(121u, img.Width());
+  EXPECT_EQ(81u, img.Height());
+  EXPECT_EQ(24u, img.BPP());
   EXPECT_EQ(363, img.Pitch());
   EXPECT_EQ(common::Image::PixelFormatType::RGB_INT8, img.PixelFormat());
   EXPECT_EQ(img.Pixel(0, 0), math::Color::Red);
@@ -153,7 +148,7 @@
   data = nullptr;
   size = 0;
   img.Data(&data, size);
-  EXPECT_EQ(static_cast<unsigned int>(29403), size);
+  EXPECT_EQ(29403u, size);
   ASSERT_NE(nullptr, data);
 
   channels = 3u;
@@ -182,9 +177,9 @@
   }
 
   img.SetFromData(data, img.Width(), img.Height(), img.PixelFormat());
-  EXPECT_EQ(static_cast<unsigned int>(121), img.Width());
-  EXPECT_EQ(static_cast<unsigned int>(81), img.Height());
-  EXPECT_EQ(static_cast<unsigned int>(24), img.BPP());
+  EXPECT_EQ(121u, img.Width());
+  EXPECT_EQ(81u, img.Height());
+  EXPECT_EQ(24u, img.BPP());
   EXPECT_EQ(363, img.Pitch());
   EXPECT_EQ(common::Image::PixelFormatType::RGB_INT8, img.PixelFormat());
   EXPECT_EQ(img.Pixel(0, 0), math::Color::Red);
