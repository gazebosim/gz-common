/*
 * Copyright (C) 2022 Open Source Robotics Foundation
 *
 * Licensed under the Apache License, Version 2.0 (the "License");
 * you may not use this file except in compliance with the License.
 * You may obtain a copy of the License at
 *
 *     http://www.apache.org/licenses/LICENSE-2.0
 *
 * Unless required by applicable law or agreed to in writing, software
 * distributed under the License is distributed on an "AS IS" BASIS,
 * WITHOUT WARRANTIES OR CONDITIONS OF ANY KIND, either express or implied.
 * See the License for the specific language governing permissions and
 * limitations under the License.
 *
*/
#include <gtest/gtest.h>

#include "gz/common/Material.hh"
#include "gz/common/Mesh.hh"
#include "gz/common/Skeleton.hh"
#include "gz/common/SkeletonAnimation.hh"
#include "gz/common/SubMesh.hh"
#include "gz/common/AssimpLoader.hh"

#include "gz/common/testing/AutoLogFixture.hh"
#include "gz/common/testing/TestPaths.hh"

using namespace gz;
class AssimpLoader : public common::testing::AutoLogFixture { };

/////////////////////////////////////////////////
TEST_F(AssimpLoader, LoadBox)
{
  common::AssimpLoader loader;
  common::Mesh *mesh = loader.Load(
      common::testing::TestFile("data", "box.dae"));

  EXPECT_STREQ("unknown", mesh->Name().c_str());
  EXPECT_EQ(math::Vector3d(1, 1, 1), mesh->Max());
  EXPECT_EQ(math::Vector3d(-1, -1, -1), mesh->Min());
  // 36 vertices, 24 unique, 12 shared.
  EXPECT_EQ(24u, mesh->VertexCount());
  EXPECT_EQ(24u, mesh->NormalCount());
  EXPECT_EQ(36u, mesh->IndexCount());
  EXPECT_EQ(0u, mesh->TexCoordCount());
  EXPECT_EQ(1u, mesh->SubMeshCount());
  EXPECT_EQ(1u, mesh->MaterialCount());

  // Make sure we can read a submesh name
  EXPECT_STREQ("Cube", mesh->SubMeshByIndex(0).lock()->Name().c_str());
}

/////////////////////////////////////////////////
TEST_F(AssimpLoader, Material)
{
  common::AssimpLoader loader;
  common::Mesh *mesh = loader.Load(
      common::testing::TestFile("data", "box.dae"));
  ASSERT_TRUE(mesh);

  EXPECT_EQ(mesh->MaterialCount(), 1u);

  common::MaterialPtr mat = mesh->MaterialByIndex(0u);
  ASSERT_TRUE(mat != nullptr);

  // Make sure we read the specular value
  EXPECT_EQ(math::Color(0.0, 0.0, 0.0, 1.0), mat->Ambient());
  EXPECT_EQ(math::Color(0.64f, 0.64f, 0.64f, 1.0f), mat->Diffuse());
  EXPECT_EQ(math::Color(0.5, 0.5, 0.5, 1.0), mat->Specular());
  EXPECT_EQ(math::Color(0.0, 0.0, 0.0, 1.0), mat->Emissive());
  EXPECT_DOUBLE_EQ(50.0, mat->Shininess());
  // transparent: opaque="A_ONE", color=[1 1 1 1]
  // transparency: 1.0
  // resulting transparency value = (1 - color.a * transparency)
  EXPECT_DOUBLE_EQ(0.0, mat->Transparency());
  double srcFactor = -1;
  double dstFactor = -1;
  mat->BlendFactors(srcFactor, dstFactor);
  EXPECT_DOUBLE_EQ(1.0, srcFactor);
  EXPECT_DOUBLE_EQ(0.0, dstFactor);

  common::Mesh *meshOpaque = loader.Load(
      common::testing::TestFile("data", "box_opaque.dae"));
  ASSERT_TRUE(meshOpaque);

  EXPECT_EQ(meshOpaque->MaterialCount(), 1u);

  common::MaterialPtr matOpaque = meshOpaque->MaterialByIndex(0u);
  ASSERT_TRUE(matOpaque != nullptr);

  // Make sure we read the specular value
  EXPECT_EQ(math::Color(0.0, 0.0, 0.0, 1.0), matOpaque->Ambient());
  EXPECT_EQ(math::Color(0.64f, 0.64f, 0.64f, 1.0f), matOpaque->Diffuse());
  EXPECT_EQ(math::Color(0.5, 0.5, 0.5, 1.0), matOpaque->Specular());
  EXPECT_EQ(math::Color(0.0, 0.0, 0.0, 1.0), matOpaque->Emissive());
  EXPECT_DOUBLE_EQ(50.0, matOpaque->Shininess());
  // transparent: opaque="A_ONE", color=[1 1 1 1]
  // transparency: not specified, defaults to 1.0
  // resulting transparency value = (1 - color.a * transparency)
  EXPECT_DOUBLE_EQ(0.0, matOpaque->Transparency());
  srcFactor = -1;
  dstFactor = -1;
  matOpaque->BlendFactors(srcFactor, dstFactor);
  EXPECT_DOUBLE_EQ(1.0, srcFactor);
  EXPECT_DOUBLE_EQ(0.0, dstFactor);
}

/////////////////////////////////////////////////
TEST_F(AssimpLoader, ShareVertices)
{
  common::AssimpLoader loader;
  common::Mesh *mesh = loader.Load(
      common::testing::TestFile("data", "box.dae"));

  // check number of shared vertices
  std::set<unsigned int> uniqueIndices;
  int shared = 0;
  for (unsigned int i = 0; i < mesh->SubMeshCount(); ++i)
  {
    const std::shared_ptr<common::SubMesh> subMesh =
      mesh->SubMeshByIndex(i).lock();
    for (unsigned int j = 0; j < subMesh->IndexCount(); ++j)
    {
      if (uniqueIndices.find(subMesh->Index(j)) == uniqueIndices.end())
      {
        uniqueIndices.insert(subMesh->Index(j));
      }
      else
      {
        shared++;
      }
    }
  }
  EXPECT_EQ(shared, 12);
  EXPECT_EQ(uniqueIndices.size(), 24u);

  // check all vertices are unique
  for (unsigned int i = 0; i < mesh->SubMeshCount(); ++i)
  {
    const std::shared_ptr<common::SubMesh> subMesh =
      mesh->SubMeshByIndex(i).lock();
    for (unsigned int j = 0; j < subMesh->VertexCount(); ++j)
    {
      gz::math::Vector3d v = subMesh->Vertex(j);
      gz::math::Vector3d n = subMesh->Normal(j);

      // Verify there is no other vertex with the same position AND normal
      for (unsigned int k = j+1; k < subMesh->VertexCount(); ++k)
      {
        if (v == subMesh->Vertex(k))
        {
          EXPECT_TRUE(n != subMesh->Normal(k));
        }
      }
    }
  }
}

/////////////////////////////////////////////////
TEST_F(AssimpLoader, LoadZeroCount)
{
  common::AssimpLoader loader;
  common::Mesh *mesh = loader.Load(
      common::testing::TestFile("data", "zero_count.dae"));
  ASSERT_TRUE(mesh);
}

/////////////////////////////////////////////////
TEST_F(AssimpLoader, TexCoordSets)
{
  common::AssimpLoader loader;
  // This triangle mesh has multiple uv sets and vertices separated by
  // line breaks
  common::Mesh *mesh = loader.Load(
      common::testing::TestFile("data",
        "multiple_texture_coordinates_triangle.dae"));
  ASSERT_TRUE(mesh);

  EXPECT_EQ(6u, mesh->VertexCount());
  EXPECT_EQ(6u, mesh->NormalCount());
  EXPECT_EQ(6u, mesh->IndexCount());
  EXPECT_EQ(6u, mesh->TexCoordCount());
  EXPECT_EQ(2u, mesh->SubMeshCount());
  EXPECT_EQ(1u, mesh->MaterialCount());

  auto sm = mesh->SubMeshByIndex(0u);
  auto subMesh = sm.lock();
  EXPECT_NE(nullptr, subMesh);
  EXPECT_EQ(math::Vector3d(0, 0, 0), subMesh->Vertex(0u));
  EXPECT_EQ(math::Vector3d(10, 0, 0), subMesh->Vertex(1u));
  EXPECT_EQ(math::Vector3d(10, 10, 0), subMesh->Vertex(2u));
  EXPECT_EQ(math::Vector3d(0, 0, 1), subMesh->Normal(0u));
  EXPECT_EQ(math::Vector3d(0, 0, 1), subMesh->Normal(1u));
  EXPECT_EQ(math::Vector3d(0, 0, 1), subMesh->Normal(2u));
  EXPECT_EQ(math::Vector2d(0, 1), subMesh->TexCoord(0u));
  EXPECT_EQ(math::Vector2d(0, 1), subMesh->TexCoord(1u));
  EXPECT_EQ(math::Vector2d(0, 1), subMesh->TexCoord(2u));

  auto smb = mesh->SubMeshByIndex(1u);
  auto subMeshB = smb.lock();
  EXPECT_NE(nullptr, subMeshB);
  EXPECT_EQ(math::Vector3d(10, 0, 0), subMeshB->Vertex(0u));
  EXPECT_EQ(math::Vector3d(20, 0, 0), subMeshB->Vertex(1u));
  EXPECT_EQ(math::Vector3d(20, 10, 0), subMeshB->Vertex(2u));
  EXPECT_EQ(math::Vector3d(0, 0, 1), subMeshB->Normal(0u));
  EXPECT_EQ(math::Vector3d(0, 0, 1), subMeshB->Normal(1u));
  EXPECT_EQ(math::Vector3d(0, 0, 1), subMeshB->Normal(2u));
  EXPECT_EQ(math::Vector2d(0, 1), subMeshB->TexCoord(0u));
  EXPECT_EQ(math::Vector2d(0, 1), subMeshB->TexCoord(1u));
  EXPECT_EQ(math::Vector2d(0, 1), subMeshB->TexCoord(2u));

  EXPECT_TRUE(subMeshB->HasTexCoord(0u));
  EXPECT_TRUE(subMeshB->HasTexCoord(1u));
  EXPECT_TRUE(subMeshB->HasTexCoord(2u));
  EXPECT_FALSE(subMeshB->HasTexCoord(3u));

  // test texture coordinate set API
  EXPECT_EQ(3u, subMeshB->TexCoordSetCount());
  EXPECT_EQ(3u, subMeshB->TexCoordCountBySet(0u));
  EXPECT_EQ(math::Vector2d(0, 1), subMeshB->TexCoordBySet(0u, 0u));
  EXPECT_EQ(math::Vector2d(0, 1), subMeshB->TexCoordBySet(1u, 0u));
  EXPECT_EQ(math::Vector2d(0, 1), subMeshB->TexCoordBySet(2u, 0u));
  EXPECT_EQ(math::Vector2d(0, 1), subMeshB->TexCoordBySet(1u, 0u));
  EXPECT_EQ(math::Vector2d(0, 1), subMeshB->TexCoordBySet(2u, 0u));

  EXPECT_TRUE(subMeshB->HasTexCoordBySet(0u, 0u));
  EXPECT_TRUE(subMeshB->HasTexCoordBySet(1u, 0u));
  EXPECT_TRUE(subMeshB->HasTexCoordBySet(2u, 0u));
  EXPECT_FALSE(subMeshB->HasTexCoordBySet(3u, 0u));

  EXPECT_EQ(3u, subMeshB->TexCoordCountBySet(1u));
  EXPECT_EQ(math::Vector2d(0, 0.5), subMeshB->TexCoordBySet(0u, 1u));
  EXPECT_EQ(math::Vector2d(0, 0.4), subMeshB->TexCoordBySet(1u, 1u));
  EXPECT_EQ(math::Vector2d(0, 0.3), subMeshB->TexCoordBySet(2u, 1u));

  EXPECT_TRUE(subMeshB->HasTexCoordBySet(0u, 1u));
  EXPECT_TRUE(subMeshB->HasTexCoordBySet(1u, 1u));
  EXPECT_TRUE(subMeshB->HasTexCoordBySet(2u, 1u));
  EXPECT_FALSE(subMeshB->HasTexCoordBySet(3u, 1u));

  EXPECT_EQ(3u, subMeshB->TexCoordCountBySet(2u));
  EXPECT_EQ(math::Vector2d(0, 0.8), subMeshB->TexCoordBySet(0u, 2u));
  EXPECT_EQ(math::Vector2d(0, 0.7), subMeshB->TexCoordBySet(1u, 2u));
  EXPECT_EQ(math::Vector2d(0, 0.6), subMeshB->TexCoordBySet(2u, 2u));

  EXPECT_TRUE(subMeshB->HasTexCoordBySet(0u, 2u));
  EXPECT_TRUE(subMeshB->HasTexCoordBySet(1u, 2u));
  EXPECT_TRUE(subMeshB->HasTexCoordBySet(2u, 2u));
  EXPECT_FALSE(subMeshB->HasTexCoordBySet(3u, 2u));

  subMeshB->SetTexCoordBySet(2u, math::Vector2d(0.1, 0.2), 1u);
  EXPECT_EQ(math::Vector2d(0.1, 0.2), subMeshB->TexCoordBySet(2u, 1u));
}

// Test fails for assimp below 5.2.0
#ifndef ASSIMP_COMPATIBILITY
/////////////////////////////////////////////////
TEST_F(AssimpLoader, LoadBoxWithAnimationOutsideSkeleton)
{
  common::AssimpLoader loader;
  common::Mesh *mesh = loader.Load(
      common::testing::TestFile("data",
        "box_with_animation_outside_skeleton.dae"));

  EXPECT_EQ(36u, mesh->IndexCount());
  EXPECT_EQ(1u, mesh->SubMeshCount());
  EXPECT_EQ(1u, mesh->MaterialCount());
  EXPECT_LT(0u, mesh->TexCoordCount());
  common::SkeletonPtr skeleton = mesh->MeshSkeleton();
  ASSERT_EQ(1u, skeleton->AnimationCount());
  common::SkeletonAnimation *anim = skeleton->Animation(0);
  EXPECT_EQ(1u, anim->NodeCount());
  EXPECT_TRUE(anim->HasNode("Armature"));
  auto nodeAnimation = anim->NodeAnimationByName("Armature");
  EXPECT_NE(nullptr, nodeAnimation);
  EXPECT_EQ("Armature", nodeAnimation->Name());
  auto poseStart = anim->PoseAt(0.04166662);
  math::Matrix4d expectedTrans = math::Matrix4d(
      1, 0, 0, 1,
      0, 1, 0, -1,
      0, 0, 1, 0,
      0, 0, 0, 1);
  EXPECT_EQ(expectedTrans, poseStart.at("Armature"));
  auto poseEnd = anim->PoseAt(1.666666);
  expectedTrans = math::Matrix4d(
        1, 0, 0, 2,
        0, 1, 0, -1,
        0, 0, 1, 0,
        0, 0, 0, 1);
  EXPECT_EQ(expectedTrans, poseEnd.at("Armature"));
}
#endif

/////////////////////////////////////////////////
TEST_F(AssimpLoader, LoadBoxInstControllerWithoutSkeleton)
{
  common::AssimpLoader loader;
  common::Mesh *mesh = loader.Load(
      common::testing::TestFile("data",
        "box_inst_controller_without_skeleton.dae"));

  EXPECT_EQ(36u, mesh->IndexCount());
  EXPECT_EQ(24u, mesh->VertexCount());
  EXPECT_EQ(1u, mesh->SubMeshCount());
  EXPECT_EQ(1u, mesh->MaterialCount());
  EXPECT_EQ(24u, mesh->TexCoordCount());
  common::SkeletonPtr skeleton = mesh->MeshSkeleton();
  EXPECT_LT(0u, skeleton->NodeCount());
  EXPECT_NE(nullptr, skeleton->NodeById("Armature_Bone"));
}

/////////////////////////////////////////////////
TEST_F(AssimpLoader, LoadBoxMultipleInstControllers)
{
  common::AssimpLoader loader;
  common::Mesh *mesh = loader.Load(
      common::testing::TestFile("data", "box_multiple_inst_controllers.dae"));

  EXPECT_EQ(72u, mesh->IndexCount());
  EXPECT_EQ(48u, mesh->VertexCount());
  EXPECT_EQ(2u, mesh->SubMeshCount());
  EXPECT_EQ(1u, mesh->MaterialCount());
  EXPECT_EQ(48u, mesh->TexCoordCount());

  std::shared_ptr<common::SubMesh> submesh = mesh->SubMeshByIndex(0).lock();
  std::shared_ptr<common::SubMesh> submesh2 = mesh->SubMeshByIndex(1).lock();
  EXPECT_EQ(36u, submesh->IndexCount());
  EXPECT_EQ(36u, submesh2->IndexCount());
  EXPECT_EQ(24u, submesh->VertexCount());
  EXPECT_EQ(24u, submesh2->VertexCount());
  EXPECT_EQ(24u, submesh->TexCoordCount());
  EXPECT_EQ(24u, submesh2->TexCoordCount());

  common::SkeletonPtr skeleton = mesh->MeshSkeleton();
  EXPECT_LT(0u, skeleton->NodeCount());
  EXPECT_NE(nullptr, skeleton->NodeById("Armature_Bone"));
}

/////////////////////////////////////////////////
TEST_F(AssimpLoader, LoadBoxNestedAnimation)
{
  common::AssimpLoader loader;
  common::Mesh *mesh = loader.Load(
      common::testing::TestFile("data", "box_nested_animation.dae"));

  EXPECT_EQ(36u, mesh->IndexCount());
  EXPECT_EQ(24u, mesh->VertexCount());
  EXPECT_EQ(1u, mesh->SubMeshCount());
  EXPECT_EQ(1u, mesh->MaterialCount());
  EXPECT_EQ(24u, mesh->TexCoordCount());
  common::SkeletonPtr skeleton = mesh->MeshSkeleton();
  ASSERT_EQ(1u, mesh->MeshSkeleton()->AnimationCount());
  common::SkeletonAnimation *anim = skeleton->Animation(0);
  // Depends on fix in assimp main branch for nested animation naming
  // TODO(luca) Fix is merged in assimp main, add when it is re-released
  //EXPECT_EQ(anim->Name(), "Armature");
  EXPECT_EQ(1u, anim->NodeCount());
  EXPECT_TRUE(anim->HasNode("Armature_Bone"));
  auto nodeAnimation = anim->NodeAnimationByName("Armature_Bone");
  ASSERT_NE(nullptr, nodeAnimation);
  EXPECT_EQ("Armature_Bone", nodeAnimation->Name());
  auto poseStart = anim->PoseAt(0);
  math::Matrix4d expectedTrans = math::Matrix4d(
      1, 0, 0, 1,
      0, 1, 0, -1,
      0, 0, 1, 0,
      0, 0, 0, 1);
  EXPECT_EQ(expectedTrans, poseStart.at("Armature_Bone"));
  auto poseEnd = anim->PoseAt(1.666666);
  expectedTrans = math::Matrix4d(
        1, 0, 0, 2,
        0, 1, 0, -1,
        0, 0, 1, 0,
        0, 0, 0, 1);
  EXPECT_EQ(expectedTrans, poseEnd.at("Armature_Bone"));
}

/////////////////////////////////////////////////
TEST_F(AssimpLoader, LoadBoxWithDefaultStride)
{
  common::AssimpLoader loader;
  common::Mesh *mesh = loader.Load(
      common::testing::TestFile("data", "box_with_default_stride.dae"));
  ASSERT_NE(mesh, nullptr);

  EXPECT_EQ(36u, mesh->IndexCount());
  EXPECT_EQ(24u, mesh->VertexCount());
  EXPECT_EQ(1u, mesh->SubMeshCount());
  EXPECT_EQ(1u, mesh->MaterialCount());
  EXPECT_EQ(24u, mesh->TexCoordCount());
  ASSERT_NE(mesh->MeshSkeleton(), nullptr);
  // TODO(luca) not working, investigate
  // ASSERT_EQ(1u, mesh->MeshSkeleton()->AnimationCount());
}

/////////////////////////////////////////////////
TEST_F(AssimpLoader, LoadBoxWithMultipleGeoms)
{
  common::AssimpLoader loader;
  common::Mesh *mesh = loader.Load(
      common::testing::TestFile("data", "box_with_multiple_geoms.dae"));

  EXPECT_EQ(72u, mesh->IndexCount());
  EXPECT_EQ(48u, mesh->VertexCount());
  EXPECT_EQ(1u, mesh->MaterialCount());
  EXPECT_EQ(48u, mesh->TexCoordCount());
  ASSERT_EQ(1u, mesh->MeshSkeleton()->AnimationCount());
  ASSERT_EQ(2u, mesh->SubMeshCount());
  EXPECT_EQ(24u, mesh->SubMeshByIndex(0).lock()->NodeAssignmentsCount());
  EXPECT_EQ(0u, mesh->SubMeshByIndex(1).lock()->NodeAssignmentsCount());
}

/////////////////////////////////////////////////
TEST_F(AssimpLoader, LoadBoxWithHierarchicalNodes)
{
  common::AssimpLoader loader;
  common::Mesh *mesh = loader.Load(
      common::testing::TestFile("data", "box_with_hierarchical_nodes.dae"));

  ASSERT_EQ(5u, mesh->SubMeshCount());

  // node by itself
  EXPECT_EQ("StaticCube", mesh->SubMeshByIndex(0).lock()->Name());

  // nested node with no name so it takes the parent's name instead
  EXPECT_EQ("StaticCubeParent", mesh->SubMeshByIndex(1).lock()->Name());

  // parent node containing child node with no name
  // CHANGE Assimp assigns the id to the name if the mesh has no name
  EXPECT_EQ("StaticCubeNestedNoName", mesh->SubMeshByIndex(2).lock()->Name());

  // Parent of nested node with name
  EXPECT_EQ("StaticCubeParent2", mesh->SubMeshByIndex(3).lock()->Name());

  // nested node with name
  EXPECT_EQ("StaticCubeNested", mesh->SubMeshByIndex(4).lock()->Name());
}

/////////////////////////////////////////////////
TEST_F(AssimpLoader, MergeBoxWithDoubleSkeleton)
{
  common::AssimpLoader loader;
  common::Mesh *mesh = loader.Load(
      common::testing::TestFile("data", "box_with_double_skeleton.dae"));
  ASSERT_TRUE(mesh->HasSkeleton());
  auto skeleton_ptr = mesh->MeshSkeleton();
  // The two skeletons have been joined and their root is the
  // animation root, called Scene
  EXPECT_EQ(skeleton_ptr->RootNode()->Name(), std::string("Scene"));
}

// For assimp below 5.2.0 mesh loading fails because of
// failing to parse the empty <author> tag
#ifndef ASSIMP_COMPATIBILITY
/////////////////////////////////////////////////
TEST_F(AssimpLoader, LoadCylinderAnimatedFrom3dsMax)
{
  // TODO(anyone) This test shows that the mesh loads without crashing, but the
  // mesh animation looks deformed when loaded. That still needs to be
  // addressed.
  common::AssimpLoader loader;
  common::Mesh *mesh = loader.Load(
      common::testing::TestFile("data",
        "cylinder_animated_from_3ds_max.dae"));

  EXPECT_EQ("unknown", mesh->Name());
  EXPECT_EQ(194u, mesh->VertexCount());
  EXPECT_EQ(194u, mesh->NormalCount());
  EXPECT_EQ(852u, mesh->IndexCount());
  EXPECT_LT(0u, mesh->TexCoordCount());
  EXPECT_EQ(1u, mesh->MaterialCount());

  EXPECT_EQ(1u, mesh->SubMeshCount());
  auto subMesh = mesh->SubMeshByIndex(0);
  ASSERT_NE(nullptr, subMesh.lock());
  EXPECT_EQ("Cylinder01", subMesh.lock()->Name());

  EXPECT_TRUE(mesh->HasSkeleton());
  auto skeleton = mesh->MeshSkeleton();
  ASSERT_NE(nullptr, skeleton);
  ASSERT_EQ(1u, skeleton->AnimationCount());

  auto anim = skeleton->Animation(0);
  ASSERT_NE(nullptr, anim);
  // TODO(luca) Fix is merged in assimp main, add when it is re-released
  //EXPECT_EQ("Bone02", anim->Name());
  EXPECT_EQ(1u, anim->NodeCount());
  EXPECT_TRUE(anim->HasNode("Bone02"));
}
#endif

/////////////////////////////////////////////////
TEST_F(AssimpLoader, LoadObjBox)
{
  common::AssimpLoader loader;
  common::Mesh *mesh = loader.Load(
      common::testing::TestFile("data", "box.obj"));

  EXPECT_STREQ("unknown", mesh->Name().c_str());
  EXPECT_EQ(math::Vector3d(1, 1, 1), mesh->Max());
  EXPECT_EQ(math::Vector3d(-1, -1, -1), mesh->Min());
  // 36 vertices after triangulation, assimp optimizes to 24
  EXPECT_EQ(24u, mesh->VertexCount());
  EXPECT_EQ(24u, mesh->NormalCount());
  EXPECT_EQ(36u, mesh->IndexCount());
  EXPECT_EQ(0u, mesh->TexCoordCount());
  EXPECT_EQ(1u, mesh->SubMeshCount());
  EXPECT_EQ(1u, mesh->MaterialCount());

  // Make sure we can read the submesh name
  EXPECT_STREQ("Cube_Cube.001", mesh->SubMeshByIndex(0).lock()->Name().c_str());

  EXPECT_EQ(mesh->MaterialCount(), 1u);

  const common::MaterialPtr mat = mesh->MaterialByIndex(0u);
  ASSERT_TRUE(mat.get());

  // Make sure we read the material color values
  EXPECT_EQ(mat->Ambient(), math::Color(0.0, 0.0, 0.0, 1.0));
  EXPECT_EQ(mat->Diffuse(), math::Color(0.512f, 0.512f, 0.512f, 1.0f));
  EXPECT_EQ(mat->Specular(), math::Color(0.25, 0.25, 0.25, 1.0));
  EXPECT_DOUBLE_EQ(mat->Transparency(), 0.0);
}


/////////////////////////////////////////////////
// This tests opening an OBJ file that has an invalid material reference
TEST_F(AssimpLoader, ObjInvalidMaterial)
{
  gz::common::AssimpLoader loader;

  std::string meshFilename =
    common::testing::TestFile("data", "invalid_material.obj");

  gz::common::Mesh *mesh = loader.Load(meshFilename);

  EXPECT_TRUE(mesh != nullptr);
<<<<<<< HEAD
}

/////////////////////////////////////////////////
// This tests opening an OBJ file that has PBR fields
TEST_F(AssimpLoader, ObjPBR)
{
  gz::common::AssimpLoader loader;

  // This was custom behavior of OBJ Loader to fix blender OBJ PBR issue
  // not implemented in assimp
  /*
  // load obj file exported by 3ds max that has pbr extension
  {
    std::string meshFilename =
      common::testing::TestFile("data", "cube_pbr.obj");

    gz::common::Mesh *mesh = loader.Load(meshFilename);
    EXPECT_NE(nullptr, mesh);

    const common::MaterialPtr mat = mesh->MaterialByIndex(0u);
    ASSERT_TRUE(mat.get());

    EXPECT_EQ(math::Color(0.0f, 0.0f, 0.0f, 1.0f), mat->Ambient());
    EXPECT_EQ(math::Color(0.5f, 0.5f, 0.5f, 1.0f), mat->Diffuse());
    EXPECT_EQ(math::Color(1.0f, 1.0f, 1.0f, 1.0f), mat->Specular());
    EXPECT_DOUBLE_EQ(0.0, mat->Transparency());
    EXPECT_NE(std::string::npos,
        mat->TextureImage().find("LightDome_Albedo.png"));
    const common::Pbr *pbr = mat->PbrMaterial();
    EXPECT_DOUBLE_EQ(0, pbr->Roughness());
    EXPECT_DOUBLE_EQ(0, pbr->Metalness());
    EXPECT_EQ("LightDome_Metalness.png", pbr->MetalnessMap());
    EXPECT_EQ("LightDome_Roughness.png", pbr->RoughnessMap());
    EXPECT_EQ("LightDome_Normal.png", pbr->NormalMap());
  }

  // load obj file exported by blender - it shoves pbr maps into
  // existing fields
  {
    std::string meshFilename =
      common::testing::TestFile("data", "blender_pbr.obj");

    gz::common::Mesh *mesh = loader.Load(meshFilename);
    EXPECT_NE(nullptr, mesh);

    const common::MaterialPtr mat = mesh->MaterialByIndex(0u);
    ASSERT_TRUE(mat.get());

    EXPECT_EQ(math::Color(1.0f, 1.0f, 1.0f, 1.0f), mat->Ambient());
    EXPECT_EQ(math::Color(0.8f, 0.8f, 0.8f, 1.0f), mat->Diffuse());
    EXPECT_EQ(math::Color(0.5f, 0.5f, 0.5f, 1.0f), mat->Specular());
    EXPECT_EQ(math::Color(0.0f, 0.0f, 0.0f, 1.0f), mat->Emissive());
    EXPECT_DOUBLE_EQ(0.0, mat->Transparency());
    EXPECT_NE(std::string::npos,
        mat->TextureImage().find("mesh_Diffuse.png"));
    const common::Pbr *pbr = mat->PbrMaterial();
    EXPECT_DOUBLE_EQ(0, pbr->Roughness());
    EXPECT_DOUBLE_EQ(0, pbr->Metalness());
    EXPECT_EQ("mesh_Metal.png", pbr->MetalnessMap());
    EXPECT_EQ("mesh_Rough.png", pbr->RoughnessMap());
    EXPECT_EQ("mesh_Normal.png", pbr->NormalMap());
  }
  */
}

/////////////////////////////////////////////////
// This test opens a FBX file
TEST_F(AssimpLoader, LoadFbxBox)
{
  common::AssimpLoader loader;
  common::Mesh *mesh = loader.Load(
      common::testing::TestFile("data", "box.fbx"));

  EXPECT_STREQ("unknown", mesh->Name().c_str());
  EXPECT_EQ(ignition::math::Vector3d(1, 1, 1), mesh->Max());
  EXPECT_EQ(ignition::math::Vector3d(-1, -1, -1), mesh->Min());
  // 36 vertices
  // TODO check why now we have 24, sounds more correct than 36?
  EXPECT_EQ(36u, mesh->VertexCount());
  EXPECT_EQ(36u, mesh->NormalCount());
  EXPECT_EQ(36u, mesh->IndexCount());
  EXPECT_EQ(0u, mesh->TexCoordCount());
  EXPECT_EQ(1u, mesh->SubMeshCount());
  EXPECT_EQ(1u, mesh->MaterialCount());

  // Make sure we can read the submesh name
  EXPECT_STREQ("Cube_Cube.001", mesh->SubMeshByIndex(0).lock()->Name().c_str());

  EXPECT_EQ(mesh->MaterialCount(), 2u);

  const common::MaterialPtr mat = mesh->MaterialByIndex(1u);
  ASSERT_TRUE(mat.get());

  // Make sure we read the material color values
  EXPECT_EQ(mat->Ambient(), math::Color(0.0, 0.0, 0.0, 1.0));
  EXPECT_EQ(mat->Diffuse(), math::Color(0.512f, 0.512f, 0.512f, 1.0f));
  EXPECT_EQ(mat->Specular(), math::Color(0.25, 0.25, 0.25, 1.0));
  EXPECT_DOUBLE_EQ(mat->Transparency(), 0.0);
}

/////////////////////////////////////////////////
// This test opens a GLB file
TEST_F(AssimpLoader, LoadGlTF2Box)
{
  common::AssimpLoader loader;
  common::Mesh *mesh = loader.Load(
      common::testing::TestFile("data", "box.glb"));

  EXPECT_STREQ("unknown", mesh->Name().c_str());
  EXPECT_EQ(ignition::math::Vector3d(1, 1, 1), mesh->Max());
  EXPECT_EQ(ignition::math::Vector3d(-1, -1, -1), mesh->Min());

  // 36 vertices
  // TODO check why now we have 24, sounds more correct than 36?
  EXPECT_EQ(36u, mesh->VertexCount());
  EXPECT_EQ(36u, mesh->NormalCount());
  EXPECT_EQ(36u, mesh->IndexCount());
  EXPECT_EQ(0u, mesh->TexCoordCount());
  EXPECT_EQ(1u, mesh->SubMeshCount());
  EXPECT_EQ(1u, mesh->MaterialCount());

  // Make sure we can read the submesh name
  EXPECT_STREQ("Cube_Cube.001", mesh->SubMeshByIndex(0).lock()->Name().c_str());

  EXPECT_EQ(mesh->MaterialCount(), 2u);

  const common::MaterialPtr mat = mesh->MaterialByIndex(1u);
  ASSERT_TRUE(mat.get());

  // Make sure we read the material color values
  EXPECT_EQ(mat->Ambient(), math::Color(0.0, 0.0, 0.0, 1.0));
  EXPECT_EQ(mat->Diffuse(), math::Color(0.512f, 0.512f, 0.512f, 1.0f));
  EXPECT_EQ(mat->Specular(), math::Color(0.25, 0.25, 0.25, 1.0));
  EXPECT_DOUBLE_EQ(mat->Transparency(), 0.0);
}
=======
}
>>>>>>> 61e22e61
<|MERGE_RESOLUTION|>--- conflicted
+++ resolved
@@ -536,70 +536,6 @@
   gz::common::Mesh *mesh = loader.Load(meshFilename);
 
   EXPECT_TRUE(mesh != nullptr);
-<<<<<<< HEAD
-}
-
-/////////////////////////////////////////////////
-// This tests opening an OBJ file that has PBR fields
-TEST_F(AssimpLoader, ObjPBR)
-{
-  gz::common::AssimpLoader loader;
-
-  // This was custom behavior of OBJ Loader to fix blender OBJ PBR issue
-  // not implemented in assimp
-  /*
-  // load obj file exported by 3ds max that has pbr extension
-  {
-    std::string meshFilename =
-      common::testing::TestFile("data", "cube_pbr.obj");
-
-    gz::common::Mesh *mesh = loader.Load(meshFilename);
-    EXPECT_NE(nullptr, mesh);
-
-    const common::MaterialPtr mat = mesh->MaterialByIndex(0u);
-    ASSERT_TRUE(mat.get());
-
-    EXPECT_EQ(math::Color(0.0f, 0.0f, 0.0f, 1.0f), mat->Ambient());
-    EXPECT_EQ(math::Color(0.5f, 0.5f, 0.5f, 1.0f), mat->Diffuse());
-    EXPECT_EQ(math::Color(1.0f, 1.0f, 1.0f, 1.0f), mat->Specular());
-    EXPECT_DOUBLE_EQ(0.0, mat->Transparency());
-    EXPECT_NE(std::string::npos,
-        mat->TextureImage().find("LightDome_Albedo.png"));
-    const common::Pbr *pbr = mat->PbrMaterial();
-    EXPECT_DOUBLE_EQ(0, pbr->Roughness());
-    EXPECT_DOUBLE_EQ(0, pbr->Metalness());
-    EXPECT_EQ("LightDome_Metalness.png", pbr->MetalnessMap());
-    EXPECT_EQ("LightDome_Roughness.png", pbr->RoughnessMap());
-    EXPECT_EQ("LightDome_Normal.png", pbr->NormalMap());
-  }
-
-  // load obj file exported by blender - it shoves pbr maps into
-  // existing fields
-  {
-    std::string meshFilename =
-      common::testing::TestFile("data", "blender_pbr.obj");
-
-    gz::common::Mesh *mesh = loader.Load(meshFilename);
-    EXPECT_NE(nullptr, mesh);
-
-    const common::MaterialPtr mat = mesh->MaterialByIndex(0u);
-    ASSERT_TRUE(mat.get());
-
-    EXPECT_EQ(math::Color(1.0f, 1.0f, 1.0f, 1.0f), mat->Ambient());
-    EXPECT_EQ(math::Color(0.8f, 0.8f, 0.8f, 1.0f), mat->Diffuse());
-    EXPECT_EQ(math::Color(0.5f, 0.5f, 0.5f, 1.0f), mat->Specular());
-    EXPECT_EQ(math::Color(0.0f, 0.0f, 0.0f, 1.0f), mat->Emissive());
-    EXPECT_DOUBLE_EQ(0.0, mat->Transparency());
-    EXPECT_NE(std::string::npos,
-        mat->TextureImage().find("mesh_Diffuse.png"));
-    const common::Pbr *pbr = mat->PbrMaterial();
-    EXPECT_DOUBLE_EQ(0, pbr->Roughness());
-    EXPECT_DOUBLE_EQ(0, pbr->Metalness());
-    EXPECT_EQ("mesh_Metal.png", pbr->MetalnessMap());
-    EXPECT_EQ("mesh_Rough.png", pbr->RoughnessMap());
-    EXPECT_EQ("mesh_Normal.png", pbr->NormalMap());
-  }
-  */
 }
 
 /////////////////////////////////////////////////
@@ -611,29 +547,28 @@
       common::testing::TestFile("data", "box.fbx"));
 
   EXPECT_STREQ("unknown", mesh->Name().c_str());
-  EXPECT_EQ(ignition::math::Vector3d(1, 1, 1), mesh->Max());
-  EXPECT_EQ(ignition::math::Vector3d(-1, -1, -1), mesh->Min());
-  // 36 vertices
-  // TODO check why now we have 24, sounds more correct than 36?
-  EXPECT_EQ(36u, mesh->VertexCount());
-  EXPECT_EQ(36u, mesh->NormalCount());
-  EXPECT_EQ(36u, mesh->IndexCount());
-  EXPECT_EQ(0u, mesh->TexCoordCount());
+  EXPECT_EQ(math::Vector3d(100, 100, 100), mesh->Max());
+  EXPECT_EQ(math::Vector3d(-100, -100, -100), mesh->Min());
+
+  EXPECT_EQ(24u, mesh->VertexCount());
+  EXPECT_EQ(24u, mesh->NormalCount());
+  EXPECT_EQ(36u, mesh->IndexCount());
+  EXPECT_EQ(24u, mesh->TexCoordCount());
   EXPECT_EQ(1u, mesh->SubMeshCount());
   EXPECT_EQ(1u, mesh->MaterialCount());
 
   // Make sure we can read the submesh name
-  EXPECT_STREQ("Cube_Cube.001", mesh->SubMeshByIndex(0).lock()->Name().c_str());
-
-  EXPECT_EQ(mesh->MaterialCount(), 2u);
-
-  const common::MaterialPtr mat = mesh->MaterialByIndex(1u);
+  EXPECT_STREQ("Cube", mesh->SubMeshByIndex(0).lock()->Name().c_str());
+
+  EXPECT_EQ(mesh->MaterialCount(), 1u);
+
+  const common::MaterialPtr mat = mesh->MaterialByIndex(0u);
   ASSERT_TRUE(mat.get());
 
   // Make sure we read the material color values
-  EXPECT_EQ(mat->Ambient(), math::Color(0.0, 0.0, 0.0, 1.0));
-  EXPECT_EQ(mat->Diffuse(), math::Color(0.512f, 0.512f, 0.512f, 1.0f));
-  EXPECT_EQ(mat->Specular(), math::Color(0.25, 0.25, 0.25, 1.0));
+  EXPECT_EQ(mat->Ambient(), math::Color(0.0f, 0.0f, 0.0f, 1.0f));
+  EXPECT_EQ(mat->Diffuse(), math::Color(0.8f, 0.8f, 0.8f, 1.0f));
+  EXPECT_EQ(mat->Specular(), math::Color(0.8f, 0.8f, 0.8f, 1.0f));
   EXPECT_DOUBLE_EQ(mat->Transparency(), 0.0);
 }
 
@@ -646,32 +581,27 @@
       common::testing::TestFile("data", "box.glb"));
 
   EXPECT_STREQ("unknown", mesh->Name().c_str());
-  EXPECT_EQ(ignition::math::Vector3d(1, 1, 1), mesh->Max());
-  EXPECT_EQ(ignition::math::Vector3d(-1, -1, -1), mesh->Min());
-
-  // 36 vertices
-  // TODO check why now we have 24, sounds more correct than 36?
-  EXPECT_EQ(36u, mesh->VertexCount());
-  EXPECT_EQ(36u, mesh->NormalCount());
-  EXPECT_EQ(36u, mesh->IndexCount());
-  EXPECT_EQ(0u, mesh->TexCoordCount());
+  EXPECT_EQ(math::Vector3d(1, 1, 1), mesh->Max());
+  EXPECT_EQ(math::Vector3d(-1, -1, -1), mesh->Min());
+
+  EXPECT_EQ(24u, mesh->VertexCount());
+  EXPECT_EQ(24u, mesh->NormalCount());
+  EXPECT_EQ(36u, mesh->IndexCount());
+  EXPECT_EQ(24u, mesh->TexCoordCount());
   EXPECT_EQ(1u, mesh->SubMeshCount());
   EXPECT_EQ(1u, mesh->MaterialCount());
 
   // Make sure we can read the submesh name
-  EXPECT_STREQ("Cube_Cube.001", mesh->SubMeshByIndex(0).lock()->Name().c_str());
-
-  EXPECT_EQ(mesh->MaterialCount(), 2u);
-
-  const common::MaterialPtr mat = mesh->MaterialByIndex(1u);
+  EXPECT_STREQ("Cube", mesh->SubMeshByIndex(0).lock()->Name().c_str());
+
+  EXPECT_EQ(mesh->MaterialCount(), 1u);
+
+  const common::MaterialPtr mat = mesh->MaterialByIndex(0u);
   ASSERT_TRUE(mat.get());
 
   // Make sure we read the material color values
-  EXPECT_EQ(mat->Ambient(), math::Color(0.0, 0.0, 0.0, 1.0));
-  EXPECT_EQ(mat->Diffuse(), math::Color(0.512f, 0.512f, 0.512f, 1.0f));
-  EXPECT_EQ(mat->Specular(), math::Color(0.25, 0.25, 0.25, 1.0));
+  EXPECT_EQ(mat->Ambient(), math::Color(0.4f, 0.4f, 0.4f, 1.0f));
+  EXPECT_EQ(mat->Diffuse(), math::Color(0.8f, 0.8f, 0.8f, 1.0f));
+  EXPECT_EQ(mat->Specular(), math::Color(0.0f, 0.0f, 0.0f, 1.0f));
   EXPECT_DOUBLE_EQ(mat->Transparency(), 0.0);
-}
-=======
-}
->>>>>>> 61e22e61
+}