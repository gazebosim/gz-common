--- conflicted
+++ resolved
@@ -30,20 +30,4 @@
   if(TARGET UNIT_AssimpLoader_TEST)
     target_compile_definitions(UNIT_AssimpLoader_TEST PRIVATE GZ_ASSIMP_PRE_5_2_0)
   endif()
-<<<<<<< HEAD
-endif()
-
-
-# If we are using an external copy of tinyxml2, add its imported target
-target_link_libraries(${graphics_target}
-  PRIVATE
-    TINYXML2::TINYXML2)
-
-# The collada exporter test uses tinyxml2, so we must link it if we're using
-# an external copy. The graphics target considers tinyxml2 to be a private
-# dependency, so it will not automatically get linked to this test.
-if(TARGET UNIT_ColladaExporter_TEST)
-  target_link_libraries(UNIT_ColladaExporter_TEST TINYXML2::TINYXML2)
-=======
->>>>>>> 09491f52
 endif()