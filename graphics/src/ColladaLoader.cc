--- conflicted
+++ resolved
@@ -2002,12 +2002,8 @@
   unsigned int otherSemantics = TEXCOORD + 1;
 
   // look up table of position/normal/texcoord duplicate indices
-<<<<<<< HEAD
-  std::map<unsigned int, std::map<unsigned int, unsigned int>> texDupMap;
-=======
   std::unordered_map<unsigned int, std::map<unsigned int, unsigned int>>
       texDupMap;
->>>>>>> 5712a55b
   std::map<unsigned int, unsigned int> normalDupMap;
   std::map<unsigned int, unsigned int> positionDupMap;
 
@@ -2044,14 +2040,10 @@
       int offsetInt = ignition::math::parseInt(offset);
       if (inputs[TEXCOORD].find(offsetInt) == inputs[TEXCOORD].end())
       {
-<<<<<<< HEAD
-        int set = ignition::math::parseInt(polylistInputXml->Attribute("set"));
-=======
         unsigned int set = 0u;
         auto setStr = polylistInputXml->Attribute("set");
         if (setStr)
           set = ignition::math::parseInt(setStr);
->>>>>>> 5712a55b
         this->LoadTexCoords(source, texcoords[set], texDupMap[set]);
         inputs[TEXCOORD].insert(offsetInt);
         texcoordsOffsetToSet[offsetInt] = set;
@@ -2347,12 +2339,8 @@
   std::map<const unsigned int, std::set<int>> inputs;
 
   // look up table of position/normal/texcoord duplicate indices
-<<<<<<< HEAD
-  std::map<unsigned int, std::map<unsigned int, unsigned int>> texDupMap;
-=======
   std::unordered_map<unsigned int, std::map<unsigned int, unsigned int>>
       texDupMap;
->>>>>>> 5712a55b
   std::map<unsigned int, unsigned int> normalDupMap;
   std::map<unsigned int, unsigned int> positionDupMap;
 
@@ -2383,15 +2371,10 @@
       int offsetInt = ignition::math::parseInt(offset);
       if (inputs[TEXCOORD].find(offsetInt) == inputs[TEXCOORD].end())
       {
-<<<<<<< HEAD
-        unsigned int set = ignition::math::parseInt(
-            trianglesInputXml->Attribute("set"));
-=======
         unsigned int set = 0u;
         auto setStr = trianglesInputXml->Attribute("set");
         if (setStr)
           set = ignition::math::parseInt(setStr);
->>>>>>> 5712a55b
         this->LoadTexCoords(source, texcoords[set], texDupMap[set]);
         inputs[TEXCOORD].insert(offsetInt);
         texcoordsOffsetToSet[offsetInt] = set;
@@ -2507,22 +2490,6 @@
           }
           if (hasTexcoords)
           {
-<<<<<<< HEAD
-            // Get the vertex texcoord index value. If the texcoord is a
-            // duplicate then reset the index to the first instance of the
-            // duplicated texcoord
-            // unsigned int offset = *inputs[TEXCOORD].begin();
-            // unsigned int remappedTexcoordIndex =
-            //     values.at(offset);
-            // int set = texcoordsOffsetToSet[offset];
-            // auto &texDupMapSet = texDupMap[set];
-            // auto texDupMapSetIt = texDupMapSet.find(remappedTexcoordIndex);
-            // if (texDupMapSetIt != texDupMapSet.end())
-            //   remappedTexcoordIndex = texDupMapSetIt->second;
-            // texEqual = iv.texcoordIndex[set] == remappedTexcoordIndex;
-
-=======
->>>>>>> 5712a55b
             texEqual = true;
             for (auto offset : inputs[TEXCOORD])
             {
