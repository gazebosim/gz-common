/*
 * Copyright (C) 2016 Open Source Robotics Foundation
 *
 * Licensed under the Apache License, Version 2.0 (the "License");
 * you may not use this file except in compliance with the License.
 * You may obtain a copy of the License at
 *
 * http://www.apache.org/licenses/LICENSE-2.0
 *
 * Unless required by applicable law or agreed to in writing, software
 * distributed under the License is distributed on an "AS IS" BASIS,
 * WITHOUT WARRANTIES OR CONDITIONS OF ANY KIND, either express or implied.
 * See the License for the specific language governing permissions and
 * limitations under the License.
 *
 */

#include <algorithm>
#include <map>
#include <string>

#include "ignition/math/Helpers.hh"

#include "ignition/common/Console.hh"
#include "ignition/common/Material.hh"
#include "ignition/common/SubMesh.hh"

using namespace ignition;
using namespace common;

/// \brief Private data for SubMesh
class ignition::common::SubMeshPrivate
{
  /// \brief the vertex array
  public: std::vector<ignition::math::Vector3d> vertices;

  /// \brief the normal array
  public: std::vector<ignition::math::Vector3d> normals;

  /// \brief A map of texcoord set index to texture coordinate array
  public: std::map<unsigned int, std::vector<ignition::math::Vector2d>>
      texCoords;

  /// \brief the vertex index array
  public: std::vector<unsigned int> indices;

  /// \brief node assignment array
  public: std::vector<NodeAssignment> nodeAssignments;

  /// \brief primitive type for the mesh
  public: SubMesh::PrimitiveType primitiveType = SubMesh::TRIANGLES;

  /// \brief The material index for this mesh. Relates to the parent
  /// mesh material list.
  public: int materialIndex = -1;

  /// \brief The name of the sub-mesh
  public: std::string name;
};

//////////////////////////////////////////////////
SubMesh::SubMesh()
: dataPtr(new SubMeshPrivate)
{
}

//////////////////////////////////////////////////
SubMesh::SubMesh(const std::string &_name)
: dataPtr(new SubMeshPrivate)
{
  this->dataPtr->name = _name;
}

//////////////////////////////////////////////////
SubMesh::SubMesh(const SubMesh &_submesh)
: dataPtr(new SubMeshPrivate)
{
  this->dataPtr->name = _submesh.dataPtr->name;
  this->dataPtr->materialIndex = _submesh.dataPtr->materialIndex;
  this->dataPtr->primitiveType = _submesh.dataPtr->primitiveType;

  std::copy(_submesh.dataPtr->nodeAssignments.begin(),
      _submesh.dataPtr->nodeAssignments.end(),
      std::back_inserter(this->dataPtr->nodeAssignments));

  std::copy(_submesh.dataPtr->indices.begin(),
      _submesh.dataPtr->indices.end(),
      std::back_inserter(this->dataPtr->indices));
  std::copy(_submesh.dataPtr->normals.begin(),
      _submesh.dataPtr->normals.end(),
      std::back_inserter(this->dataPtr->normals));

  for (const auto &set : _submesh.dataPtr->texCoords)
  {
    std::copy(set.second.begin(), set.second.end(),
        std::back_inserter(this->dataPtr->texCoords[set.first]));
  }
  std::copy(_submesh.dataPtr->vertices.begin(),
      _submesh.dataPtr->vertices.end(),
      std::back_inserter(this->dataPtr->vertices));
}

//////////////////////////////////////////////////
SubMesh::~SubMesh()
{
  this->dataPtr->vertices.clear();
  this->dataPtr->indices.clear();
  this->dataPtr->nodeAssignments.clear();
}

//////////////////////////////////////////////////
void SubMesh::SetPrimitiveType(PrimitiveType _type)
{
  this->dataPtr->primitiveType = _type;
}

//////////////////////////////////////////////////
SubMesh::PrimitiveType SubMesh::SubMeshPrimitiveType() const
{
  return this->dataPtr->primitiveType;
}

//////////////////////////////////////////////////
void SubMesh::AddIndex(const unsigned int _index)
{
  this->dataPtr->indices.push_back(_index);
}

//////////////////////////////////////////////////
void SubMesh::AddVertex(const ignition::math::Vector3d &_v)
{
  this->dataPtr->vertices.push_back(_v);
}

//////////////////////////////////////////////////
void SubMesh::AddVertex(const double _x, const double _y, const double _z)
{
  this->AddVertex(ignition::math::Vector3d(_x, _y, _z));
}

//////////////////////////////////////////////////
void SubMesh::AddNormal(const ignition::math::Vector3d &_n)
{
  this->dataPtr->normals.push_back(_n);
}

//////////////////////////////////////////////////
void SubMesh::AddNormal(const double _x, const double _y, const double _z)
{
  this->AddNormal(ignition::math::Vector3d(_x, _y, _z));
}

//////////////////////////////////////////////////
void SubMesh::AddTexCoord(const double _u, const double _v)
{
  unsigned firstSetIndex = 0u;
  if (!this->dataPtr->texCoords.empty())
    firstSetIndex = this->dataPtr->texCoords.begin()->first;
  this->AddTexCoordBySet(_u, _v, firstSetIndex);
}

//////////////////////////////////////////////////
void SubMesh::AddTexCoord(const ignition::math::Vector2d &_uv)
{
  this->AddTexCoord(_uv.X(), _uv.Y());
}

//////////////////////////////////////////////////
void SubMesh::AddTexCoordBySet(double _u, double _v, unsigned int _setIndex)
{
  this->dataPtr->texCoords[_setIndex].push_back(
      ignition::math::Vector2d(_u, _v));
}

//////////////////////////////////////////////////
void SubMesh::AddTexCoordBySet(const ignition::math::Vector2d &_uv,
    unsigned int _setIndex)
{
  this->AddTexCoordBySet(_uv.X(), _uv.Y(), _setIndex);
}

//////////////////////////////////////////////////
void SubMesh::AddNodeAssignment(const unsigned int _vertex,
    const unsigned int _node, const float _weight)
{
  NodeAssignment na;
  na.vertexIndex = _vertex;
  na.nodeIndex = _node;
  na.weight = _weight;

  this->dataPtr->nodeAssignments.push_back(na);
}

//////////////////////////////////////////////////
ignition::math::Vector3d SubMesh::Vertex(const unsigned int _index) const
{
  if (_index >= this->dataPtr->vertices.size())
  {
    ignerr << "Index too large" << std::endl;
    return math::Vector3d::Zero;
  }

  return this->dataPtr->vertices[_index];
}

//////////////////////////////////////////////////
bool SubMesh::HasVertex(const unsigned int _index) const
{
  return _index < this->dataPtr->vertices.size();
}

//////////////////////////////////////////////////
void SubMesh::SetVertex(const unsigned int _index,
    const ignition::math::Vector3d &_v)
{
  if (_index >= this->dataPtr->vertices.size())
  {
    ignerr << "Index too large" << std::endl;
    return;
  }

  this->dataPtr->vertices[_index] = _v;
}

//////////////////////////////////////////////////
ignition::math::Vector3d SubMesh::Normal(const unsigned int _index) const
{
  if (_index >= this->dataPtr->normals.size())
  {
    ignerr << "Index too large" << std::endl;
    return math::Vector3d::Zero;
  }

  return this->dataPtr->normals[_index];
}

//////////////////////////////////////////////////
bool SubMesh::HasNormal(const unsigned int _index) const
{
  return _index < this->dataPtr->normals.size();
}

//////////////////////////////////////////////////
bool SubMesh::HasTexCoord(const unsigned int _index) const
{
  if (this->dataPtr->texCoords.empty())
    return false;
<<<<<<< HEAD
  unsigned firstSetIndex = this->dataPtr->texCoords.begin()->first;
=======

  unsigned firstSetIndex = this->dataPtr->texCoords.begin()->first;

  if (this->dataPtr->texCoords.size() > 1u)
  {
    ignwarn << "Multiple texture coordinate sets exist in submesh: "
            << this->dataPtr->name << ". Checking first set with index: "
            << firstSetIndex << std::endl;
  }

>>>>>>> 5712a55b
  return this->HasTexCoordBySet(_index, firstSetIndex);
}

//////////////////////////////////////////////////
bool SubMesh::HasTexCoordBySet(unsigned int _index,
    unsigned int _setIndex) const
{
<<<<<<< HEAD
  return _index < this->dataPtr->texCoords[_setIndex].size();
=======
  auto it = this->dataPtr->texCoords.find(_setIndex);
  if (it == this->dataPtr->texCoords.end())
    return false;
  return _index < it->second.size();
>>>>>>> 5712a55b
}

//////////////////////////////////////////////////
bool SubMesh::HasNodeAssignment(const unsigned int _index) const
{
  return _index < this->dataPtr->nodeAssignments.size();
}

//////////////////////////////////////////////////
void SubMesh::SetNormal(const unsigned int _index,
    const ignition::math::Vector3d &_n)
{
  if (_index >= this->dataPtr->normals.size())
  {
    ignerr << "Index too large" << std::endl;
    return;
  }

  this->dataPtr->normals[_index] = _n;
}

//////////////////////////////////////////////////
ignition::math::Vector2d SubMesh::TexCoord(const unsigned int _index) const
{
  if (this->dataPtr->texCoords.empty())
  {
    ignerr << "Texture coordinate sets are empty" << std::endl;
    return math::Vector2d::Zero;
  }
  unsigned firstSetIndex = this->dataPtr->texCoords.begin()->first;
<<<<<<< HEAD
=======

  if (this->dataPtr->texCoords.size() > 1u)
  {
    ignwarn << "Multiple texture coordinate sets exist in submesh: "
            << this->dataPtr->name << ". Checking first set with index: "
            << firstSetIndex << std::endl;
  }

>>>>>>> 5712a55b
  return this->TexCoordBySet(_index, firstSetIndex);
}

//////////////////////////////////////////////////
ignition::math::Vector2d SubMesh::TexCoordBySet(unsigned int _index,
    unsigned int _setIndex) const
{
<<<<<<< HEAD
  if (_index >= this->dataPtr->texCoords[_setIndex].size())
=======
  auto it = this->dataPtr->texCoords.find(_setIndex);
  if (it == this->dataPtr->texCoords.end())
  {
    ignerr << "Texture coordinate set does not exist: " << _setIndex
           << std::endl;
    return math::Vector2d::Zero;
  }

  if (_index >= it->second.size())
>>>>>>> 5712a55b
  {
    ignerr << "Index too large" << std::endl;
    return math::Vector2d::Zero;
  }

<<<<<<< HEAD
  return this->dataPtr->texCoords[_setIndex][_index];
=======
  return it->second[_index];
>>>>>>> 5712a55b
}

//////////////////////////////////////////////////
void SubMesh::SetTexCoord(const unsigned int _index,
    const ignition::math::Vector2d &_t)
{
  unsigned firstSetIndex = 0u;
  if (!this->dataPtr->texCoords.empty())
    firstSetIndex = this->dataPtr->texCoords.begin()->first;
<<<<<<< HEAD
=======

  if (this->dataPtr->texCoords.size() > 1u)
  {
    ignwarn << "Multiple texture coordinate sets exist in submesh: "
            << this->dataPtr->name << ". Checking first set with index: "
            << firstSetIndex << std::endl;
  }

>>>>>>> 5712a55b
  this->SetTexCoordBySet(_index, _t, firstSetIndex);
}

//////////////////////////////////////////////////
void SubMesh::SetTexCoordBySet(unsigned int _index,
    const ignition::math::Vector2d &_t, unsigned int _setIndex)
{
<<<<<<< HEAD
  if (_index >= this->dataPtr->texCoords[_setIndex].size())
=======
  auto it = this->dataPtr->texCoords.find(_setIndex);
  if (it == this->dataPtr->texCoords.end())
  {
    ignerr << "Texture coordinate set does not exist: " << _setIndex
           << std::endl;
    return;
  }

  if (_index >= it->second.size())
>>>>>>> 5712a55b
  {
    ignerr << "Index too large" << std::endl;
    return;
  }

<<<<<<< HEAD
  this->dataPtr->texCoords[_setIndex][_index] = _t;
=======
  it->second[_index] = _t;
>>>>>>> 5712a55b
}

//////////////////////////////////////////////////
int SubMesh::Index(const unsigned int _index) const
{
  if (_index >= this->dataPtr->indices.size())
  {
    ignerr << "Index too large" << std::endl;
    return -1;
  }

  return this->dataPtr->indices[_index];
}

//////////////////////////////////////////////////
void SubMesh::SetIndex(const unsigned int _index, const unsigned int _i)
{
  if (_index >= this->dataPtr->indices.size())
  {
    ignerr << "Index too large" << std::endl;
    return;
  }

  this->dataPtr->indices[_index] = _i;
}

//////////////////////////////////////////////////
NodeAssignment SubMesh::NodeAssignmentByIndex(
    const unsigned int _index) const
{
  if (_index >= this->dataPtr->nodeAssignments.size())
  {
    ignerr << "Index too large" << std::endl;
    return NodeAssignment();
  }

  return this->dataPtr->nodeAssignments[_index];
}

//////////////////////////////////////////////////
ignition::math::Vector3d SubMesh::Max() const
{
  if (this->dataPtr->vertices.empty())
    return ignition::math::Vector3d::Zero;

  ignition::math::Vector3d max;

  max.X(-ignition::math::MAX_F);
  max.Y(-ignition::math::MAX_F);
  max.Z(-ignition::math::MAX_F);

  for (const auto &v : this->dataPtr->vertices)
  {
    max.X(std::max(max.X(), v.X()));
    max.Y(std::max(max.Y(), v.Y()));
    max.Z(std::max(max.Z(), v.Z()));
  }

  return max;
}

//////////////////////////////////////////////////
ignition::math::Vector3d SubMesh::Min() const
{
  if (this->dataPtr->vertices.empty())
    return ignition::math::Vector3d::Zero;

  ignition::math::Vector3d min;

  min.X(ignition::math::MAX_F);
  min.Y(ignition::math::MAX_F);
  min.Z(ignition::math::MAX_F);

  for (const auto &v : this->dataPtr->vertices)
  {
    min.X(std::min(min.X(), v.X()));
    min.Y(std::min(min.Y(), v.Y()));
    min.Z(std::min(min.Z(), v.Z()));
  }

  return min;
}

//////////////////////////////////////////////////
unsigned int SubMesh::VertexCount() const
{
  return this->dataPtr->vertices.size();
}

//////////////////////////////////////////////////
unsigned int SubMesh::NormalCount() const
{
  return this->dataPtr->normals.size();
}

//////////////////////////////////////////////////
unsigned int SubMesh::IndexCount() const
{
  return this->dataPtr->indices.size();
}

//////////////////////////////////////////////////
unsigned int SubMesh::TexCoordCount() const
{
  if (this->dataPtr->texCoords.empty())
    return 0u;
  unsigned firstSetIndex = this->dataPtr->texCoords.begin()->first;
<<<<<<< HEAD
=======

  if (this->dataPtr->texCoords.size() > 1u)
  {
    ignwarn << "Multiple texture coordinate sets exist in submesh: "
            << this->dataPtr->name << ". Checking first set with index: "
            << firstSetIndex << std::endl;
  }

>>>>>>> 5712a55b
  return this->TexCoordCountBySet(firstSetIndex);
}

//////////////////////////////////////////////////
unsigned int SubMesh::TexCoordCountBySet(unsigned int _setIndex) const
{
<<<<<<< HEAD
=======
  auto it = this->dataPtr->texCoords.find(_setIndex);
  if (it == this->dataPtr->texCoords.end())
    return 0u;

>>>>>>> 5712a55b
  return this->dataPtr->texCoords[_setIndex].size();
}

//////////////////////////////////////////////////
unsigned int SubMesh::TexCoordSetCount() const
{
  return this->dataPtr->texCoords.size();
}

//////////////////////////////////////////////////
unsigned int SubMesh::NodeAssignmentsCount() const
{
  return this->dataPtr->nodeAssignments.size();
}

//////////////////////////////////////////////////
unsigned int SubMesh::MaxIndex() const
{
  auto maxIter = std::max_element(this->dataPtr->indices.begin(),
      this->dataPtr->indices.end());

  if (maxIter != this->dataPtr->indices.end())
    return *maxIter;

  return 0;
}

//////////////////////////////////////////////////
void SubMesh::SetMaterialIndex(const unsigned int _index)
{
  this->dataPtr->materialIndex = _index;
}

//////////////////////////////////////////////////
unsigned int SubMesh::MaterialIndex() const
{
  return this->dataPtr->materialIndex;
}

//////////////////////////////////////////////////
bool SubMesh::HasVertex(const ignition::math::Vector3d &_v) const
{
  for (const auto &v : this->dataPtr->vertices)
    if (_v.Equal(v))
      return true;

  return false;
}

//////////////////////////////////////////////////
int SubMesh::IndexOfVertex(const ignition::math::Vector3d &_v) const
{
  for (auto iter = this->dataPtr->vertices.begin();
      iter != this->dataPtr->vertices.end(); ++iter)
  {
    if (_v.Equal(*iter))
      return iter - this->dataPtr->vertices.begin();
  }
  return -1;
}

//////////////////////////////////////////////////
void SubMesh::FillArrays(double **_vertArr, int **_indArr) const
{
  if (this->dataPtr->vertices.empty() || this->dataPtr->indices.empty())
  {
    ignerr << "No vertices or indices\n";
    return;
  }

  if (*_vertArr)
    delete [] *_vertArr;

  if (*_indArr)
    delete [] *_indArr;

  *_vertArr = new double[this->dataPtr->vertices.size() * 3];
  *_indArr = new int[this->dataPtr->indices.size()];

  unsigned int vi = 0;
  for (auto &v : this->dataPtr->vertices)
  {
    (*_vertArr)[vi++] = static_cast<float>(v.X());
    (*_vertArr)[vi++] = static_cast<float>(v.Y());
    (*_vertArr)[vi++] = static_cast<float>(v.Z());
  }

  unsigned int ii = 0;
  for (auto &i : this->dataPtr->indices)
  {
    (*_indArr)[ii++] = i;
  }
}

//////////////////////////////////////////////////
void SubMesh::RecalculateNormals()
{
  if (this->dataPtr->normals.size() < 3u)
    return;

  // Reset all the normals
  for (auto &n : this->dataPtr->normals)
    n.Set(0, 0, 0);

  if (this->dataPtr->normals.size() != this->dataPtr->vertices.size())
    this->dataPtr->normals.resize(this->dataPtr->vertices.size());

  // For each face, which is defined by three indices, calculate the normals
  for (unsigned int i = 0; i < this->dataPtr->indices.size(); i+= 3)
  {
    ignition::math::Vector3d v1 =
        this->dataPtr->vertices[this->dataPtr->indices[i]];
    ignition::math::Vector3d v2 =
        this->dataPtr->vertices[this->dataPtr->indices[i+1]];
    ignition::math::Vector3d v3 =
        this->dataPtr->vertices[this->dataPtr->indices[i+2]];
    ignition::math::Vector3d n = ignition::math::Vector3d::Normal(v1, v2, v3);

    for (unsigned int j = 0; j < this->dataPtr->vertices.size(); ++j)
    {
      ignition::math::Vector3d v = this->dataPtr->vertices[j];
      if (v == v1 || v == v2 || v == v3)
      {
        this->dataPtr->normals[j] += n;
      }
    }
  }

  // Normalize the results
  for (auto &n : this->dataPtr->normals)
  {
    n.Normalize();
  }
}

//////////////////////////////////////////////////
void SubMesh::GenSphericalTexCoord(const ignition::math::Vector3d &_center)
{
  if (this->dataPtr->texCoords.empty())
    return;

  unsigned firstSetIndex = this->dataPtr->texCoords.begin()->first;
  this->GenSphericalTexCoordBySet(_center, firstSetIndex);
}

//////////////////////////////////////////////////
void SubMesh::GenSphericalTexCoordBySet(const ignition::math::Vector3d &_center,
    unsigned int _setIndex)
{
  this->dataPtr->texCoords[_setIndex].clear();

  for (const auto &vert : this->dataPtr->vertices)
  {
    // generate projected texture coordinates, projected from center
    //  x, y, z for computing texture coordinate projections
    double x = vert.X() - _center.X();
    double y = vert.Y() - _center.Y();
    double z = vert.Z() - _center.Z();

    double r = std::max(0.000001, sqrt(x*x+y*y+z*z));
    double s = std::min(1.0, std::max(-1.0, z/r));
    double t = std::min(1.0, std::max(-1.0, y/r));
    double u = acos(s) / IGN_PI;
    double v = acos(t) / IGN_PI;
    this->AddTexCoordBySet(u, v, _setIndex);
  }
}

//////////////////////////////////////////////////
void SubMesh::Scale(const ignition::math::Vector3d &_factor)
{
  for (auto &v : this->dataPtr->vertices)
    v *= _factor;
}

//////////////////////////////////////////////////
void SubMesh::Scale(const double &_factor)
{
  for (auto &v : this->dataPtr->vertices)
    v *= _factor;
}

//////////////////////////////////////////////////
void SubMesh::Center(const ignition::math::Vector3d &_center)
{
  ignition::math::Vector3d min, max, half;
  min = this->Min();
  max = this->Max();
  half = (max - min) * 0.5;

  this->Translate(_center - (min + half));
}

//////////////////////////////////////////////////
void SubMesh::Translate(const ignition::math::Vector3d &_vec)
{
  for (auto &v : this->dataPtr->vertices)
    v += _vec;
}

//////////////////////////////////////////////////
void SubMesh::SetName(const std::string &_name)
{
  this->dataPtr->name = _name;
}

//////////////////////////////////////////////////
std::string SubMesh::Name() const
{
  return this->dataPtr->name;
}

//////////////////////////////////////////////////
double SubMesh::Volume() const
{
  double volume = 0.0;
  if (this->dataPtr->primitiveType == SubMesh::TRIANGLES)
  {
    if (this->dataPtr->indices.size() % 3 == 0)
    {
      for (unsigned int idx = 0; idx < this->dataPtr->indices.size(); idx += 3)
      {
        ignition::math::Vector3d v1 =
          this->dataPtr->vertices[this->dataPtr->indices[idx]];
        ignition::math::Vector3d v2 =
          this->dataPtr->vertices[this->dataPtr->indices[idx+1]];
        ignition::math::Vector3d v3 =
          this->dataPtr->vertices[this->dataPtr->indices[idx+2]];

        volume += std::abs(v1.Cross(v2).Dot(v3) / 6.0);
      }
    }
    else
    {
      ignerr << "The number of indices is not a multiple of three.\n";
    }
  }
  else
  {
    ignerr << "Volume calculation can only be accomplished on a triangulated "
      << " mesh.\n";
  }

  return volume;
}

//////////////////////////////////////////////////
NodeAssignment::NodeAssignment()
  : vertexIndex(0), nodeIndex(0), weight(0.0)
{
}
<|MERGE_RESOLUTION|>--- conflicted
+++ resolved
@@ -245,9 +245,6 @@
 {
   if (this->dataPtr->texCoords.empty())
     return false;
-<<<<<<< HEAD
-  unsigned firstSetIndex = this->dataPtr->texCoords.begin()->first;
-=======
 
   unsigned firstSetIndex = this->dataPtr->texCoords.begin()->first;
 
@@ -258,7 +255,6 @@
             << firstSetIndex << std::endl;
   }
 
->>>>>>> 5712a55b
   return this->HasTexCoordBySet(_index, firstSetIndex);
 }
 
@@ -266,14 +262,10 @@
 bool SubMesh::HasTexCoordBySet(unsigned int _index,
     unsigned int _setIndex) const
 {
-<<<<<<< HEAD
-  return _index < this->dataPtr->texCoords[_setIndex].size();
-=======
   auto it = this->dataPtr->texCoords.find(_setIndex);
   if (it == this->dataPtr->texCoords.end())
     return false;
   return _index < it->second.size();
->>>>>>> 5712a55b
 }
 
 //////////////////////////////////////////////////
@@ -304,8 +296,6 @@
     return math::Vector2d::Zero;
   }
   unsigned firstSetIndex = this->dataPtr->texCoords.begin()->first;
-<<<<<<< HEAD
-=======
 
   if (this->dataPtr->texCoords.size() > 1u)
   {
@@ -314,7 +304,6 @@
             << firstSetIndex << std::endl;
   }
 
->>>>>>> 5712a55b
   return this->TexCoordBySet(_index, firstSetIndex);
 }
 
@@ -322,9 +311,6 @@
 ignition::math::Vector2d SubMesh::TexCoordBySet(unsigned int _index,
     unsigned int _setIndex) const
 {
-<<<<<<< HEAD
-  if (_index >= this->dataPtr->texCoords[_setIndex].size())
-=======
   auto it = this->dataPtr->texCoords.find(_setIndex);
   if (it == this->dataPtr->texCoords.end())
   {
@@ -334,17 +320,12 @@
   }
 
   if (_index >= it->second.size())
->>>>>>> 5712a55b
   {
     ignerr << "Index too large" << std::endl;
     return math::Vector2d::Zero;
   }
 
-<<<<<<< HEAD
-  return this->dataPtr->texCoords[_setIndex][_index];
-=======
   return it->second[_index];
->>>>>>> 5712a55b
 }
 
 //////////////////////////////////////////////////
@@ -354,8 +335,6 @@
   unsigned firstSetIndex = 0u;
   if (!this->dataPtr->texCoords.empty())
     firstSetIndex = this->dataPtr->texCoords.begin()->first;
-<<<<<<< HEAD
-=======
 
   if (this->dataPtr->texCoords.size() > 1u)
   {
@@ -364,7 +343,6 @@
             << firstSetIndex << std::endl;
   }
 
->>>>>>> 5712a55b
   this->SetTexCoordBySet(_index, _t, firstSetIndex);
 }
 
@@ -372,9 +350,6 @@
 void SubMesh::SetTexCoordBySet(unsigned int _index,
     const ignition::math::Vector2d &_t, unsigned int _setIndex)
 {
-<<<<<<< HEAD
-  if (_index >= this->dataPtr->texCoords[_setIndex].size())
-=======
   auto it = this->dataPtr->texCoords.find(_setIndex);
   if (it == this->dataPtr->texCoords.end())
   {
@@ -384,17 +359,12 @@
   }
 
   if (_index >= it->second.size())
->>>>>>> 5712a55b
   {
     ignerr << "Index too large" << std::endl;
     return;
   }
 
-<<<<<<< HEAD
-  this->dataPtr->texCoords[_setIndex][_index] = _t;
-=======
   it->second[_index] = _t;
->>>>>>> 5712a55b
 }
 
 //////////////////////////////////////////////////
@@ -502,8 +472,6 @@
   if (this->dataPtr->texCoords.empty())
     return 0u;
   unsigned firstSetIndex = this->dataPtr->texCoords.begin()->first;
-<<<<<<< HEAD
-=======
 
   if (this->dataPtr->texCoords.size() > 1u)
   {
@@ -512,20 +480,16 @@
             << firstSetIndex << std::endl;
   }
 
->>>>>>> 5712a55b
   return this->TexCoordCountBySet(firstSetIndex);
 }
 
 //////////////////////////////////////////////////
 unsigned int SubMesh::TexCoordCountBySet(unsigned int _setIndex) const
 {
-<<<<<<< HEAD
-=======
   auto it = this->dataPtr->texCoords.find(_setIndex);
   if (it == this->dataPtr->texCoords.end())
     return 0u;
 
->>>>>>> 5712a55b
   return this->dataPtr->texCoords[_setIndex].size();
 }
 
