on:
  issues:
    types: [opened]
  pull_request_target:
    types: [opened]
name: Ticket opened
jobs:
  assign:
    name: Add ticket to inbox
    runs-on: ubuntu-latest
    steps:
      - name: Add ticket to inbox
        uses: actions/add-to-project@v0.5.0
        with:
          project-url: https://github.com/orgs/gazebosim/projects/7
<<<<<<< HEAD
          github-token: ${{ secrets.TRIAGE_TOKEN }}
=======
          github-token: ${{ secrets.TRIAGE_TOKEN }}
>>>>>>> 454595b5
<|MERGE_RESOLUTION|>--- conflicted
+++ resolved
@@ -13,8 +13,4 @@
         uses: actions/add-to-project@v0.5.0
         with:
           project-url: https://github.com/orgs/gazebosim/projects/7
-<<<<<<< HEAD
-          github-token: ${{ secrets.TRIAGE_TOKEN }}
-=======
-          github-token: ${{ secrets.TRIAGE_TOKEN }}
->>>>>>> 454595b5
+          github-token: ${{ secrets.TRIAGE_TOKEN }}